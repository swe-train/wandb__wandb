--- conflicted
+++ resolved
@@ -38,7 +38,6 @@
 from wandb.apis import internal, public
 from wandb.apis.internal import Api
 from wandb.apis.public import Api as PublicApi
-from wandb.apis.public import Artifact as PublicArtifact
 from wandb.proto.wandb_internal_pb2 import (
     MetricRecord,
     PollExitResponse,
@@ -2135,21 +2134,12 @@
     def _detach(self) -> None:
         pass
 
-<<<<<<< HEAD
-
-=======
->>>>>>> e6795ac8
     def link_artifact(
         self,
         artifact: Union[public.Artifact, Artifact],
         portfolio_path: str,
-<<<<<<< HEAD
-        aliases: Optional[List[str]],
-    ):
-=======
         aliases: List[str],
     ) -> None:
->>>>>>> e6795ac8
         portfolio, project, entity = wandb.util._parse_entity_project_item(
             portfolio_path
         )
@@ -3371,8 +3361,5 @@
     def save(self) -> None:
         return self._assert_instance().save()
 
-    def link(self, registry_path: str, aliases=None) -> None:
-        return self._assert_instance().link(registry_path, aliases)
-
     def delete(self) -> None:
         return self._assert_instance().delete()
import base64
import contextlib
import hashlib
import json
<<<<<<< HEAD
import logging
=======
import math
>>>>>>> 0f46d607
import os
import re
import shutil
import tempfile
import time
from pathlib import PurePosixPath
from types import ModuleType
from typing import (
    IO,
    TYPE_CHECKING,
    Any,
    Dict,
    Generator,
    List,
    Mapping,
    Optional,
    Sequence,
    Tuple,
    Union,
    cast,
)
from urllib.parse import parse_qsl, quote, urlparse

import requests
import urllib3

import wandb
import wandb.data_types as data_types
from wandb import env, util
from wandb.apis import InternalApi, PublicApi
from wandb.apis.public import Artifact as PublicArtifact
from wandb.errors import CommError
from wandb.errors.term import termlog, termwarn
from wandb.sdk import lib as wandb_lib
from wandb.sdk.data_types._dtypes import Type, TypeRegistry
from wandb.sdk.interface.artifacts import Artifact as ArtifactInterface
from wandb.sdk.interface.artifacts import (
    ArtifactFinalizedError,
    ArtifactManifest,
    ArtifactManifestEntry,
    ArtifactNotLoggedError,
    ArtifactsCache,
    StorageHandler,
    StorageLayout,
    StoragePolicy,
    get_artifacts_cache,
)
from wandb.sdk.internal import progress
from wandb.sdk.internal.staging import get_staging_dir
from wandb.sdk.lib import filesystem, runid
from wandb.sdk.lib.hashutil import (
    B64MD5,
    ETag,
    HexMD5,
    _md5,
    b64_to_hex_id,
    hex_to_b64_id,
    md5_file_b64,
    md5_string,
)
from wandb.sdk.lib.paths import FilePathStr, LogicalPath, StrPath, URIStr

if TYPE_CHECKING:
    from urllib.parse import ParseResult

    import azure.storage.blob  # type: ignore

    # We could probably use https://pypi.org/project/boto3-stubs/ or something
    # instead of `type:ignore`ing these boto imports, but it's nontrivial:
    # for some reason, despite being actively maintained as of 2022-09-30,
    # the latest release of boto3-stubs doesn't include all the features we use.
    import boto3  # type: ignore
    import boto3.resources.base  # type: ignore
    import boto3.s3  # type: ignore
    import boto3.session  # type: ignore
    import google.cloud.storage as gcs_module  # type: ignore

    import wandb.apis.public
    from wandb.filesync.step_prepare import StepPrepare

# This makes the first sleep 1s, and then doubles it up to total times,
# which makes for ~18 hours.
_REQUEST_RETRY_STRATEGY = urllib3.util.retry.Retry(
    backoff_factor=1,
    total=16,
    status_forcelist=(308, 408, 409, 429, 500, 502, 503, 504),
)

_REQUEST_POOL_CONNECTIONS = 64

_REQUEST_POOL_MAXSIZE = 64

ARTIFACT_TMP = tempfile.TemporaryDirectory("wandb-artifacts")

# AWS S3 max upload parts without having to make additional requests for extra parts
S3_MAX_PART_NUMBERS = 1000
S3_MIN_MULTI_UPLOAD_SIZE = 2 * 1024**3
S3_MAX_MULTI_UPLOAD_SIZE = 5 * 1024**4


logger = logging.getLogger(__name__)


class _AddedObj:
    def __init__(self, entry: ArtifactManifestEntry, obj: data_types.WBValue):
        self.entry = entry
        self.obj = obj


def _normalize_metadata(metadata: Optional[Dict[str, Any]]) -> Dict[str, Any]:
    if metadata is None:
        return {}
    if not isinstance(metadata, dict):
        raise TypeError(f"metadata must be dict, not {type(metadata)}")
    return cast(
        Dict[str, Any], json.loads(json.dumps(util.json_friendly_val(metadata)))
    )


class Artifact(ArtifactInterface):
    """Flexible and lightweight building block for dataset and model versioning.

    Constructs an empty artifact whose contents can be populated using its
    `add` family of functions. Once the artifact has all the desired files,
    you can call `wandb.log_artifact()` to log it.

    Arguments:
        name: (str) A human-readable name for this artifact, which is how you
            can identify this artifact in the UI or reference it in `use_artifact`
            calls. Names can contain letters, numbers, underscores, hyphens, and
            dots. The name must be unique across a project.
        type: (str) The type of the artifact, which is used to organize and differentiate
            artifacts. Common types include `dataset` or `model`, but you can use any string
            containing letters, numbers, underscores, hyphens, and dots.
        description: (str, optional) Free text that offers a description of the artifact. The
            description is markdown rendered in the UI, so this is a good place to place tables,
            links, etc.
        metadata: (dict, optional) Structured data associated with the artifact,
            for example class distribution of a dataset. This will eventually be queryable
            and plottable in the UI. There is a hard limit of 100 total keys.

    Examples:
        Basic usage
        ```
        wandb.init()

        artifact = wandb.Artifact('mnist', type='dataset')
        artifact.add_dir('mnist/')
        wandb.log_artifact(artifact)
        ```

    Returns:
        An `Artifact` object.
    """

    _added_objs: Dict[int, _AddedObj]
    _added_local_paths: Dict[str, ArtifactManifestEntry]
    _distributed_id: Optional[str]
    _metadata: dict
    _logged_artifact: Optional[ArtifactInterface]
    _incremental: bool
    _client_id: str

    def __init__(
        self,
        name: str,
        type: str,
        description: Optional[str] = None,
        metadata: Optional[dict] = None,
        incremental: Optional[bool] = None,
        use_as: Optional[str] = None,
    ) -> None:
        if not re.match(r"^[a-zA-Z0-9_\-.]+$", name):
            raise ValueError(
                "Artifact name may only contain alphanumeric characters, dashes, underscores, and dots. "
                'Invalid name: "%s"' % name
            )
        if type == "job" or type.startswith("wandb-"):
            raise ValueError(
                "Artifact types 'job' and 'wandb-*' are reserved for internal use. "
                "Please use a different type."
            )

        metadata = _normalize_metadata(metadata)
        # TODO: this shouldn't be a property of the artifact. It's a more like an
        # argument to log_artifact.
        storage_layout = StorageLayout.V2
        if env.get_use_v1_artifacts():
            storage_layout = StorageLayout.V1

        self._storage_policy = WandbStoragePolicy(
            config={
                "storageLayout": storage_layout,
                #  TODO: storage region
            }
        )
        self._final = False
        self._digest = ""
        self._file_entries = None
        self._manifest = ArtifactManifestV1(self._storage_policy)
        self._cache = get_artifacts_cache()
        self._added_objs = {}
        self._added_local_paths = {}
        # You can write into this directory when creating artifact files
        self._artifact_dir = tempfile.TemporaryDirectory()
        self._type = type
        self._name = name
        self._description = description
        self._metadata = metadata
        self._distributed_id = None
        self._logged_artifact = None
        self._incremental = False
        self._client_id = runid.generate_id(128)
        self._sequence_client_id = runid.generate_id(128)
        self._cache.store_client_artifact(self)
        self._use_as = use_as

        if incremental:
            self._incremental = incremental
            wandb.termwarn("Using experimental arg `incremental`")

    @property
    def id(self) -> Optional[str]:
        if self._logged_artifact:
            return self._logged_artifact.id

        # The artifact hasn't been saved so an ID doesn't exist yet.
        return None

    @property
    def source_version(self) -> Optional[str]:
        if self._logged_artifact:
            return self._logged_artifact.source_version

        return None

    @property
    def version(self) -> str:
        if self._logged_artifact:
            return self._logged_artifact.version

        raise ArtifactNotLoggedError(self, "version")

    @property
    def entity(self) -> str:
        if self._logged_artifact:
            return self._logged_artifact.entity
        raise ArtifactNotLoggedError(self, "entity")

    @property
    def project(self) -> str:
        if self._logged_artifact:
            return self._logged_artifact.project
        raise ArtifactNotLoggedError(self, "project")

    @property
    def manifest(self) -> ArtifactManifest:
        if self._logged_artifact:
            return self._logged_artifact.manifest

        self.finalize()
        return self._manifest

    @property
    def digest(self) -> str:
        if self._logged_artifact:
            return self._logged_artifact.digest

        self.finalize()
        # Digest will be none if the artifact hasn't been saved yet.
        return self._digest

    @property
    def type(self) -> str:
        if self._logged_artifact:
            return self._logged_artifact.type

        return self._type

    @property
    def name(self) -> str:
        if self._logged_artifact:
            return self._logged_artifact.name

        return self._name

    @property
    def qualified_name(self) -> str:
        if self._logged_artifact:
            return self._logged_artifact.qualified_name

        return super().qualified_name

    @property
    def state(self) -> str:
        if self._logged_artifact:
            return self._logged_artifact.state

        return "PENDING"

    @property
    def size(self) -> int:
        if self._logged_artifact:
            return self._logged_artifact.size
        sizes: List[int]
        sizes = []
        for entry in self._manifest.entries:
            e_size = self._manifest.entries[entry].size
            if e_size is not None:
                sizes.append(e_size)
        return sum(sizes)

    @property
    def commit_hash(self) -> str:
        if self._logged_artifact:
            return self._logged_artifact.commit_hash

        raise ArtifactNotLoggedError(self, "commit_hash")

    @property
    def description(self) -> Optional[str]:
        if self._logged_artifact:
            return self._logged_artifact.description

        return self._description

    @description.setter
    def description(self, desc: Optional[str]) -> None:
        if self._logged_artifact:
            self._logged_artifact.description = desc
            return

        self._description = desc

    @property
    def metadata(self) -> dict:
        if self._logged_artifact:
            return self._logged_artifact.metadata

        return self._metadata

    @metadata.setter
    def metadata(self, metadata: dict) -> None:
        metadata = _normalize_metadata(metadata)
        if self._logged_artifact:
            self._logged_artifact.metadata = metadata
            return

        self._metadata = metadata

    @property
    def aliases(self) -> List[str]:
        if self._logged_artifact:
            return self._logged_artifact.aliases

        raise ArtifactNotLoggedError(self, "aliases")

    @aliases.setter
    def aliases(self, aliases: List[str]) -> None:
        """Set artifact aliases.

        Arguments:
            aliases: (list) The list of aliases associated with this artifact.
        """
        if self._logged_artifact:
            self._logged_artifact.aliases = aliases
            return

        raise ArtifactNotLoggedError(self, "aliases")

    @property
    def use_as(self) -> Optional[str]:
        return self._use_as

    @property
    def distributed_id(self) -> Optional[str]:
        return self._distributed_id

    @distributed_id.setter
    def distributed_id(self, distributed_id: Optional[str]) -> None:
        self._distributed_id = distributed_id

    @property
    def incremental(self) -> bool:
        return self._incremental

    def used_by(self) -> List["wandb.apis.public.Run"]:
        if self._logged_artifact:
            return self._logged_artifact.used_by()

        raise ArtifactNotLoggedError(self, "used_by")

    def logged_by(self) -> "wandb.apis.public.Run":
        if self._logged_artifact:
            return self._logged_artifact.logged_by()

        raise ArtifactNotLoggedError(self, "logged_by")

    @contextlib.contextmanager
    def new_file(
        self, name: str, mode: str = "w", encoding: Optional[str] = None
    ) -> Generator[IO, None, None]:
        self._ensure_can_add()
        path = os.path.join(self._artifact_dir.name, name.lstrip("/"))
        if os.path.exists(path):
            logger.warning(f"Overwriting existing file: {path}")

        filesystem.mkdir_exists_ok(os.path.dirname(path))
        try:
            with util.fsync_open(path, mode, encoding) as f:
                yield f
        except UnicodeEncodeError as e:
            wandb.termerror(
                f"Failed to open the provided file (UnicodeEncodeError: {e}). Please provide the proper encoding."
            )
            raise
        self.add_file(path, name=name)

    def add_file(
        self,
        local_path: str,
        name: Optional[str] = None,
        is_tmp: Optional[bool] = False,
    ) -> ArtifactManifestEntry:
        self._ensure_can_add()
        if not os.path.isfile(local_path):
            raise ValueError("Path is not a file: %s" % local_path)

        name = LogicalPath(name or os.path.basename(local_path))
        digest = md5_file_b64(local_path)

        if is_tmp:
            file_path, file_name = os.path.split(name)
            file_name_parts = file_name.split(".")
            file_name_parts[0] = b64_to_hex_id(digest)[:20]
            name = os.path.join(file_path, ".".join(file_name_parts))

        return self._add_local_file(name, local_path, digest=digest)

    def add_dir(self, local_path: str, name: Optional[str] = None) -> None:
        self._ensure_can_add()
        if not os.path.isdir(local_path):
            raise ValueError("Path is not a directory: %s" % local_path)

        termlog(
            "Adding directory to artifact (%s)... "
            % os.path.join(".", os.path.normpath(local_path)),
            newline=False,
        )
        start_time = time.time()

        paths = []
        for dirpath, _, filenames in os.walk(local_path, followlinks=True):
            for fname in filenames:
                physical_path = os.path.join(dirpath, fname)
                logical_path = os.path.relpath(physical_path, start=local_path)
                if name is not None:
                    logical_path = os.path.join(name, logical_path)
                paths.append((logical_path, physical_path))

        def add_manifest_file(log_phy_path: Tuple[str, str]) -> None:
            logical_path, physical_path = log_phy_path
            self._add_local_file(logical_path, physical_path)

        import multiprocessing.dummy  # this uses threads

        num_threads = 8
        pool = multiprocessing.dummy.Pool(num_threads)
        pool.map(add_manifest_file, paths)
        pool.close()
        pool.join()

        termlog("Done. %.1fs" % (time.time() - start_time), prefix=False)

    def add_reference(
        self,
        uri: Union[ArtifactManifestEntry, str],
        name: Optional[StrPath] = None,
        checksum: bool = True,
        max_objects: Optional[int] = None,
    ) -> Sequence[ArtifactManifestEntry]:
        self._ensure_can_add()
        if name is not None:
            name = LogicalPath(name)

        # This is a bit of a hack, we want to check if the uri is a of the type
        # ArtifactManifestEntry which is a private class returned by Artifact.get_path in
        # wandb/apis/public.py. If so, then recover the reference URL.
        if isinstance(uri, ArtifactManifestEntry) and uri.parent_artifact() != self:
            ref_url_fn = uri.ref_url
            uri_str = ref_url_fn()
        elif isinstance(uri, str):
            uri_str = uri
        url = urlparse(str(uri_str))
        if not url.scheme:
            raise ValueError(
                "References must be URIs. To reference a local file, use file://"
            )

        manifest_entries = self._storage_policy.store_reference(
            self,
            URIStr(uri_str),
            name=name,
            checksum=checksum,
            max_objects=max_objects,
        )
        for entry in manifest_entries:
            self._manifest.add_entry(entry)

        return manifest_entries

    def add(self, obj: data_types.WBValue, name: StrPath) -> ArtifactManifestEntry:
        self._ensure_can_add()
        name = LogicalPath(name)

        # This is a "hack" to automatically rename tables added to
        # the wandb /media/tables directory to their sha-based name.
        # TODO: figure out a more appropriate convention.
        is_tmp_name = name.startswith("media/tables")

        # Validate that the object is one of the correct wandb.Media types
        # TODO: move this to checking subclass of wandb.Media once all are
        # generally supported
        allowed_types = [
            data_types.Bokeh,
            data_types.JoinedTable,
            data_types.PartitionedTable,
            data_types.Table,
            data_types.Classes,
            data_types.ImageMask,
            data_types.BoundingBoxes2D,
            data_types.Audio,
            data_types.Image,
            data_types.Video,
            data_types.Html,
            data_types.Object3D,
            data_types.Molecule,
            data_types._SavedModel,
        ]

        if not any(isinstance(obj, t) for t in allowed_types):
            raise ValueError(
                "Found object of type {}, expected one of {}.".format(
                    obj.__class__, allowed_types
                )
            )

        obj_id = id(obj)
        if obj_id in self._added_objs:
            return self._added_objs[obj_id].entry

        # If the object is coming from another artifact, save it as a reference
        ref_path = obj._get_artifact_entry_ref_url()
        if ref_path is not None:
            return self.add_reference(ref_path, type(obj).with_suffix(name))[0]

        val = obj.to_json(self)
        name = obj.with_suffix(name)
        entry = self._manifest.get_entry_by_path(name)
        if entry is not None:
            return entry

        def do_write(f: IO) -> None:
            import json

            # TODO: Do we need to open with utf-8 codec?
            f.write(json.dumps(val, sort_keys=True))

        if is_tmp_name:
            file_path = os.path.join(ARTIFACT_TMP.name, str(id(self)), name)
            folder_path, _ = os.path.split(file_path)
            if not os.path.exists(folder_path):
                os.makedirs(folder_path)
            with open(file_path, "w") as tmp_f:
                do_write(tmp_f)
        else:
            with self.new_file(name) as f:
                file_path = f.name
                do_write(f)

        # Note, we add the file from our temp directory.
        # It will be added again later on finalize, but succeed since
        # the checksum should match
        entry = self.add_file(file_path, name, is_tmp_name)
        self._added_objs[obj_id] = _AddedObj(entry, obj)
        if obj._artifact_target is None:
            obj._set_artifact_target(self, entry.path)

        if is_tmp_name:
            if os.path.exists(file_path):
                os.remove(file_path)

        return entry

    def get_path(self, name: StrPath) -> ArtifactManifestEntry:
        if self._logged_artifact:
            return self._logged_artifact.get_path(name)

        raise ArtifactNotLoggedError(self, "get_path")

    def get(self, name: str) -> data_types.WBValue:
        if self._logged_artifact:
            return self._logged_artifact.get(name)

        raise ArtifactNotLoggedError(self, "get")

    def download(
        self, root: Optional[str] = None, recursive: bool = False
    ) -> FilePathStr:
        if self._logged_artifact:
            return self._logged_artifact.download(root=root, recursive=recursive)

        raise ArtifactNotLoggedError(self, "download")

    def checkout(self, root: Optional[str] = None) -> str:
        if self._logged_artifact:
            return self._logged_artifact.checkout(root=root)

        raise ArtifactNotLoggedError(self, "checkout")

    def verify(self, root: Optional[str] = None) -> bool:
        if self._logged_artifact:
            return self._logged_artifact.verify(root=root)

        raise ArtifactNotLoggedError(self, "verify")

    def save(
        self,
        project: Optional[str] = None,
        settings: Optional["wandb.wandb_sdk.wandb_settings.Settings"] = None,
    ) -> None:
        """Persist any changes made to the artifact.

        If currently in a run, that run will log this artifact. If not currently in a
        run, a run of type "auto" will be created to track this artifact.

        Arguments:
            project: (str, optional) A project to use for the artifact in the case that
            a run is not already in context settings: (wandb.Settings, optional) A
            settings object to use when initializing an automatic run. Most commonly
            used in testing harness.

        Returns:
            None
        """
        if self._incremental:
            with wandb_lib.telemetry.context() as tel:
                tel.feature.artifact_incremental = True

        if self._logged_artifact:
            return self._logged_artifact.save()
        else:
            if wandb.run is None:
                if settings is None:
                    settings = wandb.Settings(silent="true")
                with wandb.init(
                    project=project, job_type="auto", settings=settings
                ) as run:
                    # redoing this here because in this branch we know we didn't
                    # have the run at the beginning of the method
                    if self._incremental:
                        with wandb_lib.telemetry.context(run=run) as tel:
                            tel.feature.artifact_incremental = True
                    run.log_artifact(self)
            else:
                wandb.run.log_artifact(self)

    def delete(self) -> None:
        if self._logged_artifact:
            return self._logged_artifact.delete()

        raise ArtifactNotLoggedError(self, "delete")

    def wait(self, timeout: Optional[int] = None) -> ArtifactInterface:
        """Wait for an artifact to finish logging.

        Arguments:
            timeout: (int, optional) Wait up to this long.
        """
        if self._logged_artifact:
            return self._logged_artifact.wait(timeout)  # type: ignore [call-arg]

        raise ArtifactNotLoggedError(self, "wait")

    def get_added_local_path_name(self, local_path: str) -> Optional[str]:
        """Get the artifact relative name of a file added by a local filesystem path.

        Arguments:
            local_path: (str) The local path to resolve into an artifact relative name.

        Returns:
            str: The artifact relative name.

        Examples:
            Basic usage
            ```
            artifact = wandb.Artifact('my_dataset', type='dataset')
            artifact.add_file('path/to/file.txt', name='artifact/path/file.txt')

            # Returns `artifact/path/file.txt`:
            name = artifact.get_added_local_path_name('path/to/file.txt')
            ```
        """
        entry = self._added_local_paths.get(local_path, None)
        if entry is None:
            return None
        return entry.path

    def finalize(self) -> None:
        """Mark this artifact as final, disallowing further modifications.

        This happens automatically when calling `log_artifact`.

        Returns:
            None
        """
        if self._final:
            return self._file_entries

        # mark final after all files are added
        self._final = True
        self._digest = self._manifest.digest()

    def json_encode(self) -> Dict[str, Any]:
        if not self._logged_artifact:
            raise ArtifactNotLoggedError(self, "json_encode")
        return util.artifact_to_json(self)

    def _ensure_can_add(self) -> None:
        if self._final:
            raise ArtifactFinalizedError(artifact=self)

    def _add_local_file(
        self, name: StrPath, path: StrPath, digest: Optional[B64MD5] = None
    ) -> ArtifactManifestEntry:
        with tempfile.NamedTemporaryFile(dir=get_staging_dir(), delete=False) as f:
            staging_path = f.name
            shutil.copyfile(path, staging_path)
            os.chmod(staging_path, 0o400)

        entry = ArtifactManifestEntry(
            path=name,
            digest=digest or md5_file_b64(staging_path),
            local_path=staging_path,
        )

        self._manifest.add_entry(entry)
        self._added_local_paths[os.fspath(path)] = entry
        return entry


class ArtifactManifestV1(ArtifactManifest):
    @classmethod
    def version(cls) -> int:
        return 1

    @classmethod
    def from_manifest_json(cls, manifest_json: Dict) -> "ArtifactManifestV1":
        if manifest_json["version"] != cls.version():
            raise ValueError(
                "Expected manifest version 1, got %s" % manifest_json["version"]
            )

        storage_policy_name = manifest_json["storagePolicy"]
        storage_policy_config = manifest_json.get("storagePolicyConfig", {})
        storage_policy_cls = StoragePolicy.lookup_by_name(storage_policy_name)
        if storage_policy_cls is None:
            raise ValueError('Failed to find storage policy "%s"' % storage_policy_name)
        if not issubclass(storage_policy_cls, WandbStoragePolicy):
            raise ValueError(
                "No handler found for storage handler of type '%s'"
                % storage_policy_name
            )

        entries: Mapping[str, ArtifactManifestEntry]
        entries = {
            name: ArtifactManifestEntry(
                path=name,
                digest=val["digest"],
                birth_artifact_id=val.get("birthArtifactID"),
                ref=val.get("ref"),
                size=val.get("size"),
                extra=val.get("extra"),
                local_path=val.get("local_path"),
            )
            for name, val in manifest_json["contents"].items()
        }

        return cls(storage_policy_cls.from_config(storage_policy_config), entries)

    def __init__(
        self,
        storage_policy: "WandbStoragePolicy",
        entries: Optional[Mapping[str, ArtifactManifestEntry]] = None,
    ) -> None:
        super().__init__(storage_policy, entries=entries)

    def to_manifest_json(self) -> Dict:
        """This is the JSON that's stored in wandb_manifest.json.

        If include_local is True we also include the local paths to files. This is
        used to represent an artifact that's waiting to be saved on the current
        system. We don't need to include the local paths in the artifact manifest
        contents.
        """
        contents = {}
        for entry in sorted(self.entries.values(), key=lambda k: k.path):
            json_entry: Dict[str, Any] = {
                "digest": entry.digest,
            }
            if entry.birth_artifact_id:
                json_entry["birthArtifactID"] = entry.birth_artifact_id
            if entry.ref:
                json_entry["ref"] = entry.ref
            if entry.extra:
                json_entry["extra"] = entry.extra
            if entry.size is not None:
                json_entry["size"] = entry.size
            contents[entry.path] = json_entry
        return {
            "version": self.__class__.version(),
            "storagePolicy": self.storage_policy.name(),
            "storagePolicyConfig": self.storage_policy.config() or {},
            "contents": contents,
        }

    def digest(self) -> HexMD5:
        hasher = _md5()
        hasher.update(b"wandb-artifact-manifest-v1\n")
        for name, entry in sorted(self.entries.items(), key=lambda kv: kv[0]):
            hasher.update(f"{name}:{entry.digest}\n".encode())
        return HexMD5(hasher.hexdigest())


class WandbStoragePolicy(StoragePolicy):
    @classmethod
    def name(cls) -> str:
        return "wandb-storage-policy-v1"

    @classmethod
    def from_config(cls, config: Dict) -> "WandbStoragePolicy":
        return cls(config=config)

    def __init__(
        self,
        config: Optional[Dict] = None,
        cache: Optional[ArtifactsCache] = None,
        api: Optional[InternalApi] = None,
    ) -> None:
        self._cache = cache or get_artifacts_cache()
        self._config = config or {}
        self._session = requests.Session()
        adapter = requests.adapters.HTTPAdapter(
            max_retries=_REQUEST_RETRY_STRATEGY,
            pool_connections=_REQUEST_POOL_CONNECTIONS,
            pool_maxsize=_REQUEST_POOL_MAXSIZE,
        )
        self._session.mount("http://", adapter)
        self._session.mount("https://", adapter)

        s3 = S3Handler()
        gcs = GCSHandler()
        azure = AzureHandler()
        http = HTTPHandler(self._session)
        https = HTTPHandler(self._session, scheme="https")
        artifact = WBArtifactHandler()
        local_artifact = WBLocalArtifactHandler()
        file_handler = LocalFileHandler()

        self._api = api or InternalApi()
        self._handler = MultiHandler(
            handlers=[
                s3,
                gcs,
                azure,
                http,
                https,
                artifact,
                local_artifact,
                file_handler,
            ],
            default_handler=TrackingHandler(),
        )

    def config(self) -> Dict:
        return self._config

    def load_file(
        self,
        artifact: ArtifactInterface,
        manifest_entry: ArtifactManifestEntry,
    ) -> str:
        path, hit, cache_open = self._cache.check_md5_obj_path(
            B64MD5(manifest_entry.digest),  # TODO(spencerpearson): unsafe cast
            manifest_entry.size if manifest_entry.size is not None else 0,
        )
        if hit:
            return path

        response = self._session.get(
            self._file_url(self._api, artifact.entity, manifest_entry),
            auth=("api", self._api.api_key),
            stream=True,
        )
        response.raise_for_status()

        with cache_open(mode="wb") as file:
            for data in response.iter_content(chunk_size=16 * 1024):
                file.write(data)
        return path

    def store_reference(
        self,
        artifact: ArtifactInterface,
        path: Union[URIStr, FilePathStr],
        name: Optional[str] = None,
        checksum: bool = True,
        max_objects: Optional[int] = None,
    ) -> Sequence[ArtifactManifestEntry]:
        return self._handler.store_path(
            artifact, path, name=name, checksum=checksum, max_objects=max_objects
        )

    def load_reference(
        self,
        manifest_entry: ArtifactManifestEntry,
        local: bool = False,
    ) -> str:
        return self._handler.load_path(manifest_entry, local)

    def _file_url(
        self, api: InternalApi, entity_name: str, manifest_entry: ArtifactManifestEntry
    ) -> str:
        storage_layout = self._config.get("storageLayout", StorageLayout.V1)
        storage_region = self._config.get("storageRegion", "default")
        md5_hex = b64_to_hex_id(B64MD5(manifest_entry.digest))

        if storage_layout == StorageLayout.V1:
            return "{}/artifacts/{}/{}".format(
                api.settings("base_url"), entity_name, md5_hex
            )
        elif storage_layout == StorageLayout.V2:
            return "{}/artifactsV2/{}/{}/{}/{}".format(
                api.settings("base_url"),
                storage_region,
                entity_name,
                quote(
                    manifest_entry.birth_artifact_id
                    if manifest_entry.birth_artifact_id is not None
                    else ""
                ),
                md5_hex,
            )
        else:
            raise Exception(f"unrecognized storage layout: {storage_layout}")

    def s3_multipart_file_upload(
        self,
        file_path: str,
        chunk_size: int,
        hex_digests: Dict[int, str],
        multipart_urls: Dict[int, str],
        extra_headers: Dict[str, str],
    ) -> List[Dict[str, Any]]:
        etags = []
        part_number = 1

        with open(file_path, "rb") as f:
            while True:
                data = f.read(chunk_size)
                if not data:
                    break
                md5_b64_str = str(hex_to_b64_id(hex_digests[part_number]))
                upload_resp = self._api.upload_multipart_file_chunk_retry(
                    multipart_urls[part_number],
                    data,
                    extra_headers={
                        "content-md5": md5_b64_str,
                        "content-length": str(len(data)),
                        "content-type": extra_headers.get("Content-Type"),
                    },
                )
                etags.append(
                    {"partNumber": part_number, "hexMD5": upload_resp.headers["ETag"]}
                )
                part_number += 1
        return etags

    def default_file_upload(
        self,
        upload_url: str,
        file_path: str,
        extra_headers: Dict[str, Any],
        progress_callback: Optional["progress.ProgressFn"] = None,
    ) -> None:
        """Upload a file to the artifact store and write to cache."""
        with open(file_path, "rb") as file:
            # This fails if we don't send the first byte before the signed URL expires.
            self._api.upload_file_retry(
                upload_url,
                file,
                progress_callback,
                extra_headers=extra_headers,
            )

    def calc_chunk_size(self, file_size: int) -> int:
        # Default to chunk size of 100MiB. S3 has cap of 10,000 upload parts.
        # If file size exceeds the default chunk size, recalculate chunk size.
        default_chunk_size = 100 * 1024**2
        if default_chunk_size * S3_MAX_PART_NUMBERS < file_size:
            return math.ceil(file_size / S3_MAX_PART_NUMBERS)
        return default_chunk_size

    def store_file_sync(
        self,
        artifact_id: str,
        artifact_manifest_id: str,
        entry: ArtifactManifestEntry,
        preparer: "StepPrepare",
        progress_callback: Optional["progress.ProgressFn"] = None,
    ) -> bool:
        """Upload a file to the artifact store.

        Returns:
            True if the file was a duplicate (did not need to be uploaded),
            False if it needed to be uploaded or was a reference (nothing to dedupe).
        """
        file_size = entry.size if entry.size is not None else 0
        chunk_size = self.calc_chunk_size(file_size)
        upload_parts = []
        hex_digests = {}
        file_path = entry.local_path if entry.local_path is not None else ""
        # Logic for AWS s3 multipart upload.
        # Only chunk files if larger than 2 GiB. Currently can only support up to 5TiB.
        if (
            file_size >= S3_MIN_MULTI_UPLOAD_SIZE
            and file_size <= S3_MAX_MULTI_UPLOAD_SIZE
        ):
            part_number = 1
            with open(file_path, "rb") as f:
                while True:
                    data = f.read(chunk_size)
                    if not data:
                        break
                    hex_digest = hashlib.md5(data).hexdigest()
                    upload_parts.append(
                        {"hexMD5": hex_digest, "partNumber": part_number}
                    )
                    hex_digests[part_number] = hex_digest
                    part_number += 1

        resp = preparer.prepare_sync(
            {
                "artifactID": artifact_id,
                "artifactManifestID": artifact_manifest_id,
                "name": entry.path,
                "md5": entry.digest,
                "uploadPartsInput": upload_parts,
            }
        ).get()

        entry.birth_artifact_id = resp.birth_artifact_id

        multipart_urls = resp.multipart_upload_urls
        if resp.upload_url is None:
            return True
        if entry.local_path is None:
            return False

        extra_headers = {
            header.split(":", 1)[0]: header.split(":", 1)[1]
            for header in (resp.upload_headers or {})
        }

        # This multipart upload isn't available, do a regular single url upload
        if multipart_urls is None and resp.upload_url:
            self.default_file_upload(
                resp.upload_url, file_path, extra_headers, progress_callback
            )
        else:
            if multipart_urls is None:
                raise ValueError(f"No multipart urls to upload for file: {file_path}")
            # Upload files using s3 multipart upload urls
            etags = self.s3_multipart_file_upload(
                file_path,
                chunk_size,
                hex_digests,
                multipart_urls,
                extra_headers,
            )
            self._api.complete_multipart_upload_artifact(
                artifact_id, resp.storage_path, etags, resp.upload_id
            )
        self._write_cache(entry)

        return False

    async def store_file_async(
        self,
        artifact_id: str,
        artifact_manifest_id: str,
        entry: ArtifactManifestEntry,
        preparer: "StepPrepare",
        progress_callback: Optional["progress.ProgressFn"] = None,
    ) -> bool:
        """Async equivalent to `store_file_sync`."""
        resp = await preparer.prepare_async(
            {
                "artifactID": artifact_id,
                "artifactManifestID": artifact_manifest_id,
                "name": entry.path,
                "md5": entry.digest,
            }
        )

        entry.birth_artifact_id = resp.birth_artifact_id
        if resp.upload_url is None:
            return True
        if entry.local_path is None:
            return False

        with open(entry.local_path, "rb") as file:
            # This fails if we don't send the first byte before the signed URL expires.
            await self._api.upload_file_retry_async(
                resp.upload_url,
                file,
                progress_callback,
                extra_headers={
                    header.split(":", 1)[0]: header.split(":", 1)[1]
                    for header in (resp.upload_headers or {})
                },
            )

        self._write_cache(entry)

        return False

    def _write_cache(self, entry: ArtifactManifestEntry) -> None:
        if entry.local_path is None:
            return

        # Cache upon successful upload.
        _, hit, cache_open = self._cache.check_md5_obj_path(
            B64MD5(entry.digest),
            entry.size if entry.size is not None else 0,
        )
        if not hit:
            try:
                with cache_open() as f:
                    shutil.copyfile(entry.local_path, f.name)
            except OSError as e:
                termwarn(f"Failed to cache {entry.local_path}, ignoring {e}")


# Don't use this yet!
class __S3BucketPolicy(StoragePolicy):  # noqa: N801
    @classmethod
    def name(cls) -> str:
        return "wandb-s3-bucket-policy-v1"

    @classmethod
    def from_config(cls, config: Dict[str, str]) -> "__S3BucketPolicy":
        if "bucket" not in config:
            raise ValueError("Bucket name not found in config")
        return cls(config["bucket"])

    def __init__(self, bucket: str) -> None:
        self._bucket = bucket
        s3 = S3Handler(bucket)
        local = LocalFileHandler()

        self._handler = MultiHandler(
            handlers=[
                s3,
                local,
            ],
            default_handler=TrackingHandler(),
        )

    def config(self) -> Dict[str, str]:
        return {"bucket": self._bucket}

    def load_path(
        self,
        manifest_entry: ArtifactManifestEntry,
        local: bool = False,
    ) -> Union[URIStr, FilePathStr]:
        return self._handler.load_path(manifest_entry, local=local)

    def store_path(
        self,
        artifact: ArtifactInterface,
        path: Union[URIStr, FilePathStr],
        name: Optional[str] = None,
        checksum: bool = True,
        max_objects: Optional[int] = None,
    ) -> Sequence[ArtifactManifestEntry]:
        return self._handler.store_path(
            artifact, path, name=name, checksum=checksum, max_objects=max_objects
        )


class MultiHandler(StorageHandler):
    _handlers: List[StorageHandler]

    def __init__(
        self,
        handlers: Optional[List[StorageHandler]] = None,
        default_handler: Optional[StorageHandler] = None,
    ) -> None:
        self._handlers = handlers or []
        self._default_handler = default_handler

    def _get_handler(self, url: Union[FilePathStr, URIStr]) -> StorageHandler:
        parsed_url = urlparse(url)
        for handler in self._handlers:
            if handler.can_handle(parsed_url):
                return handler
        if self._default_handler is not None:
            return self._default_handler
        raise ValueError('No storage handler registered for url "%s"' % str(url))

    def load_path(
        self,
        manifest_entry: ArtifactManifestEntry,
        local: bool = False,
    ) -> Union[URIStr, FilePathStr]:
        assert manifest_entry.ref is not None
        handler = self._get_handler(manifest_entry.ref)
        return handler.load_path(manifest_entry, local=local)

    def store_path(
        self,
        artifact: ArtifactInterface,
        path: Union[URIStr, FilePathStr],
        name: Optional[str] = None,
        checksum: bool = True,
        max_objects: Optional[int] = None,
    ) -> Sequence[ArtifactManifestEntry]:
        handler = self._get_handler(path)
        return handler.store_path(
            artifact, path, name=name, checksum=checksum, max_objects=max_objects
        )


class TrackingHandler(StorageHandler):
    def __init__(self, scheme: Optional[str] = None) -> None:
        """Track paths with no modification or special processing.

        Useful when paths being tracked are on file systems mounted at a standardized
        location.

        For example, if the data to track is located on an NFS share mounted on
        `/data`, then it is sufficient to just track the paths.
        """
        self._scheme = scheme or ""

    def can_handle(self, parsed_url: "ParseResult") -> bool:
        return parsed_url.scheme == self._scheme

    def load_path(
        self,
        manifest_entry: ArtifactManifestEntry,
        local: bool = False,
    ) -> Union[URIStr, FilePathStr]:
        if local:
            # Likely a user error. The tracking handler is
            # oblivious to the underlying paths, so it has
            # no way of actually loading it.
            url = urlparse(manifest_entry.ref)
            raise ValueError(
                f"Cannot download file at path {str(manifest_entry.ref)}, scheme {str(url.scheme)} not recognized"
            )
        # TODO(spencerpearson): should this go through util.to_native_slash_path
        # instead of just getting typecast?
        return FilePathStr(manifest_entry.path)

    def store_path(
        self,
        artifact: ArtifactInterface,
        path: Union[URIStr, FilePathStr],
        name: Optional[StrPath] = None,
        checksum: bool = True,
        max_objects: Optional[int] = None,
    ) -> Sequence[ArtifactManifestEntry]:
        url = urlparse(path)
        if name is None:
            raise ValueError(
                'You must pass name="<entry_name>" when tracking references with unknown schemes. ref: %s'
                % path
            )
        termwarn(
            "Artifact references with unsupported schemes cannot be checksummed: %s"
            % path
        )
        name = name or url.path[1:]  # strip leading slash
        return [ArtifactManifestEntry(path=name, ref=path, digest=path)]


DEFAULT_MAX_OBJECTS = 10000


class LocalFileHandler(StorageHandler):
    """Handles file:// references."""

    def __init__(self, scheme: Optional[str] = None) -> None:
        """Track files or directories on a local filesystem.

        Expand directories to create an entry for each file contained.
        """
        self._scheme = scheme or "file"
        self._cache = get_artifacts_cache()

    def can_handle(self, parsed_url: "ParseResult") -> bool:
        return parsed_url.scheme == self._scheme

    def load_path(
        self,
        manifest_entry: ArtifactManifestEntry,
        local: bool = False,
    ) -> Union[URIStr, FilePathStr]:
        if manifest_entry.ref is None:
            raise ValueError(f"Cannot add path with no ref: {manifest_entry.path}")
        local_path = util.local_file_uri_to_path(str(manifest_entry.ref))
        if not os.path.exists(local_path):
            raise ValueError(
                "Local file reference: Failed to find file at path %s" % local_path
            )

        path, hit, cache_open = self._cache.check_md5_obj_path(
            B64MD5(manifest_entry.digest),  # TODO(spencerpearson): unsafe cast
            manifest_entry.size if manifest_entry.size is not None else 0,
        )
        if hit:
            return path

        md5 = md5_file_b64(local_path)
        if md5 != manifest_entry.digest:
            raise ValueError(
                f"Local file reference: Digest mismatch for path {local_path}: expected {manifest_entry.digest} but found {md5}"
            )

        filesystem.mkdir_exists_ok(os.path.dirname(path))

        with cache_open() as f:
            shutil.copy(local_path, f.name)
        return path

    def store_path(
        self,
        artifact: ArtifactInterface,
        path: Union[URIStr, FilePathStr],
        name: Optional[StrPath] = None,
        checksum: bool = True,
        max_objects: Optional[int] = None,
    ) -> Sequence[ArtifactManifestEntry]:
        local_path = util.local_file_uri_to_path(path)
        max_objects = max_objects or DEFAULT_MAX_OBJECTS
        # We have a single file or directory
        # Note, we follow symlinks for files contained within the directory
        entries = []

        def md5(path: str) -> B64MD5:
            return (
                md5_file_b64(path)
                if checksum
                else md5_string(str(os.stat(path).st_size))
            )

        if os.path.isdir(local_path):
            i = 0
            start_time = time.time()
            if checksum:
                termlog(
                    'Generating checksum for up to %i files in "%s"...\n'
                    % (max_objects, local_path),
                    newline=False,
                )
            for root, _, files in os.walk(local_path):
                for sub_path in files:
                    i += 1
                    if i > max_objects:
                        raise ValueError(
                            "Exceeded %i objects tracked, pass max_objects to add_reference"
                            % max_objects
                        )
                    physical_path = os.path.join(root, sub_path)
                    # TODO(spencerpearson): this is not a "logical path" in the sense that
                    # `LogicalPath` returns a "logical path"; it's a relative path
                    # **on the local filesystem**.
                    logical_path = os.path.relpath(physical_path, start=local_path)
                    if name is not None:
                        logical_path = os.path.join(name, logical_path)

                    entry = ArtifactManifestEntry(
                        path=logical_path,
                        ref=FilePathStr(os.path.join(path, logical_path)),
                        size=os.path.getsize(physical_path),
                        digest=md5(physical_path),
                    )
                    entries.append(entry)
            if checksum:
                termlog("Done. %.1fs" % (time.time() - start_time), prefix=False)
        elif os.path.isfile(local_path):
            name = name or os.path.basename(local_path)
            entry = ArtifactManifestEntry(
                path=name,
                ref=path,
                size=os.path.getsize(local_path),
                digest=md5(local_path),
            )
            entries.append(entry)
        else:
            # TODO: update error message if we don't allow directories.
            raise ValueError('Path "%s" must be a valid file or directory path' % path)
        return entries


class S3Handler(StorageHandler):
    _s3: Optional["boto3.resources.base.ServiceResource"]
    _scheme: str
    _versioning_enabled: Optional[bool]

    def __init__(self, scheme: Optional[str] = None) -> None:
        self._scheme = scheme or "s3"
        self._s3 = None
        self._versioning_enabled = None
        self._cache = get_artifacts_cache()

    def can_handle(self, parsed_url: "ParseResult") -> bool:
        return parsed_url.scheme == self._scheme

    def init_boto(self) -> "boto3.resources.base.ServiceResource":
        if self._s3 is not None:
            return self._s3
        boto: "boto3" = util.get_module(
            "boto3",
            required="s3:// references requires the boto3 library, run pip install wandb[aws]",
            lazy=False,
        )
        self._s3 = boto.session.Session().resource(
            "s3",
            endpoint_url=os.getenv("AWS_S3_ENDPOINT_URL"),
            region_name=os.getenv("AWS_REGION"),
        )
        self._botocore = util.get_module("botocore")
        return self._s3

    def _parse_uri(self, uri: str) -> Tuple[str, str, Optional[str]]:
        url = urlparse(uri)
        query = dict(parse_qsl(url.query))

        bucket = url.netloc
        key = url.path[1:]  # strip leading slash
        version = query.get("versionId")

        return bucket, key, version

    def versioning_enabled(self, bucket: str) -> bool:
        self.init_boto()
        assert self._s3 is not None  # mypy: unwraps optionality
        if self._versioning_enabled is not None:
            return self._versioning_enabled
        res = self._s3.BucketVersioning(bucket)
        self._versioning_enabled = res.status == "Enabled"
        return self._versioning_enabled

    def load_path(
        self,
        manifest_entry: ArtifactManifestEntry,
        local: bool = False,
    ) -> Union[URIStr, FilePathStr]:
        if not local:
            assert manifest_entry.ref is not None
            return manifest_entry.ref

        assert manifest_entry.ref is not None

        path, hit, cache_open = self._cache.check_etag_obj_path(
            URIStr(manifest_entry.ref),
            ETag(manifest_entry.digest),  # TODO(spencerpearson): unsafe cast
            manifest_entry.size if manifest_entry.size is not None else 0,
        )
        if hit:
            return path

        self.init_boto()
        assert self._s3 is not None  # mypy: unwraps optionality
        bucket, key, _ = self._parse_uri(manifest_entry.ref)
        version = manifest_entry.extra.get("versionID")

        extra_args = {}
        if version is None:
            # We don't have version information so just get the latest version
            # and fallback to listing all versions if we don't have a match.
            obj = self._s3.Object(bucket, key)
            etag = self._etag_from_obj(obj)
            if etag != manifest_entry.digest:
                if self.versioning_enabled(bucket):
                    # Fallback to listing versions
                    obj = None
                    object_versions = self._s3.Bucket(bucket).object_versions.filter(
                        Prefix=key
                    )
                    for object_version in object_versions:
                        if (
                            manifest_entry.extra.get("etag")
                            == object_version.e_tag[1:-1]
                        ):
                            obj = object_version.Object()
                            extra_args["VersionId"] = object_version.version_id
                            break
                    if obj is None:
                        raise ValueError(
                            "Couldn't find object version for {}/{} matching etag {}".format(
                                bucket, key, manifest_entry.extra.get("etag")
                            )
                        )
                else:
                    raise ValueError(
                        f"Digest mismatch for object {manifest_entry.ref}: expected {manifest_entry.digest} but found {etag}"
                    )
        else:
            obj = self._s3.ObjectVersion(bucket, key, version).Object()
            extra_args["VersionId"] = version

        with cache_open(mode="wb") as f:
            obj.download_fileobj(f, ExtraArgs=extra_args)
        return path

    def store_path(
        self,
        artifact: ArtifactInterface,
        path: Union[URIStr, FilePathStr],
        name: Optional[StrPath] = None,
        checksum: bool = True,
        max_objects: Optional[int] = None,
    ) -> Sequence[ArtifactManifestEntry]:
        self.init_boto()
        assert self._s3 is not None  # mypy: unwraps optionality

        # The passed in path might have query string parameters.
        # We only need to care about a subset, like version, when
        # parsing. Once we have that, we can store the rest of the
        # metadata in the artifact entry itself.
        bucket, key, version = self._parse_uri(path)
        path = URIStr(f"{self._scheme}://{bucket}/{key}")
        if not self.versioning_enabled(bucket) and version:
            raise ValueError(
                f"Specifying a versionId is not valid for s3://{bucket} as it does not have versioning enabled."
            )

        max_objects = max_objects or DEFAULT_MAX_OBJECTS
        if not checksum:
            return [ArtifactManifestEntry(path=name or key, ref=path, digest=path)]

        # If an explicit version is specified, use that. Otherwise, use the head version.
        objs = (
            [self._s3.ObjectVersion(bucket, key, version).Object()]
            if version
            else [self._s3.Object(bucket, key)]
        )
        start_time = None
        multi = False
        try:
            objs[0].load()
            # S3 doesn't have real folders, however there are cases where the folder key has a valid file which will not
            # trigger a recursive upload.
            # we should check the object's metadata says it is a directory and do a multi file upload if it is
            if "x-directory" in objs[0].content_type:
                multi = True
        except self._botocore.exceptions.ClientError as e:
            if e.response["Error"]["Code"] == "404":
                multi = True
            else:
                raise CommError(
                    "Unable to connect to S3 ({}): {}".format(
                        e.response["Error"]["Code"], e.response["Error"]["Message"]
                    )
                )
        if multi:
            start_time = time.time()
            termlog(
                'Generating checksum for up to %i objects with prefix "%s"... '
                % (max_objects, key),
                newline=False,
            )
            objs = self._s3.Bucket(bucket).objects.filter(Prefix=key).limit(max_objects)
        # Weird iterator scoping makes us assign this to a local function
        size = self._size_from_obj
        entries = [
            self._entry_from_obj(obj, path, name, prefix=key, multi=multi)
            for obj in objs
            if size(obj) > 0
        ]
        if start_time is not None:
            termlog("Done. %.1fs" % (time.time() - start_time), prefix=False)
        if len(entries) > max_objects:
            raise ValueError(
                "Exceeded %i objects tracked, pass max_objects to add_reference"
                % max_objects
            )
        return entries

    def _size_from_obj(self, obj: "boto3.s3.Object") -> int:
        # ObjectSummary has size, Object has content_length
        size: int
        if hasattr(obj, "size"):
            size = obj.size
        else:
            size = obj.content_length
        return size

    def _entry_from_obj(
        self,
        obj: "boto3.s3.Object",
        path: str,
        name: Optional[StrPath] = None,
        prefix: str = "",
        multi: bool = False,
    ) -> ArtifactManifestEntry:
        """Create an ArtifactManifestEntry from an S3 object.

        Arguments:
            obj: The S3 object
            path: The S3-style path (e.g.: "s3://bucket/file.txt")
            name: The user assigned name, or None if not specified
            prefix: The prefix to add (will be the same as `path` for directories)
            multi: Whether or not this is a multi-object add.
        """
        bucket, key, _ = self._parse_uri(path)

        # Always use posix paths, since that's what S3 uses.
        posix_key = PurePosixPath(obj.key)  # the bucket key
        posix_path = PurePosixPath(bucket) / key  # the path, with the scheme stripped
        posix_prefix = PurePosixPath(prefix)  # the prefix, if adding a prefix
        posix_name = PurePosixPath(name or "")
        posix_ref = posix_path

        if name is None:
            # We're adding a directory (prefix), so calculate a relative path.
            if str(posix_prefix) in str(posix_key) and posix_prefix != posix_key:
                posix_name = posix_key.relative_to(posix_prefix)
                posix_ref = posix_path / posix_name
            else:
                posix_name = PurePosixPath(posix_key.name)
                posix_ref = posix_path
        elif multi:
            # We're adding a directory with a name override.
            relpath = posix_key.relative_to(posix_prefix)
            posix_name = posix_name / relpath
            posix_ref = posix_path / relpath
        return ArtifactManifestEntry(
            path=posix_name,
            ref=URIStr(f"{self._scheme}://{str(posix_ref)}"),
            digest=ETag(self._etag_from_obj(obj)),
            size=self._size_from_obj(obj),
            extra=self._extra_from_obj(obj),
        )

    @staticmethod
    def _etag_from_obj(obj: "boto3.s3.Object") -> ETag:
        etag: ETag
        etag = obj.e_tag[1:-1]  # escape leading and trailing quote
        return etag

    @staticmethod
    def _extra_from_obj(obj: "boto3.s3.Object") -> Dict[str, str]:
        extra = {
            "etag": obj.e_tag[1:-1],  # escape leading and trailing quote
        }
        # ObjectSummary will never have version_id
        if hasattr(obj, "version_id") and obj.version_id != "null":
            extra["versionID"] = obj.version_id
        return extra

    @staticmethod
    def _content_addressed_path(md5: str) -> FilePathStr:
        # TODO: is this the structure we want? not at all human
        # readable, but that's probably OK. don't want people
        # poking around in the bucket
        return FilePathStr(
            "wandb/%s" % base64.b64encode(md5.encode("ascii")).decode("ascii")
        )


class GCSHandler(StorageHandler):
    _client: Optional["gcs_module.client.Client"]
    _versioning_enabled: Optional[bool]

    def __init__(self, scheme: Optional[str] = None) -> None:
        self._scheme = scheme or "gs"
        self._client = None
        self._versioning_enabled = None
        self._cache = get_artifacts_cache()

    def versioning_enabled(self, bucket_path: str) -> bool:
        if self._versioning_enabled is not None:
            return self._versioning_enabled
        self.init_gcs()
        assert self._client is not None  # mypy: unwraps optionality
        bucket = self._client.bucket(bucket_path)
        bucket.reload()
        self._versioning_enabled = bucket.versioning_enabled
        return self._versioning_enabled

    def can_handle(self, parsed_url: "ParseResult") -> bool:
        return parsed_url.scheme == self._scheme

    def init_gcs(self) -> "gcs_module.client.Client":
        if self._client is not None:
            return self._client
        storage = util.get_module(
            "google.cloud.storage",
            required="gs:// references requires the google-cloud-storage library, run pip install wandb[gcp]",
        )
        self._client = storage.Client()
        return self._client

    def _parse_uri(self, uri: str) -> Tuple[str, str, Optional[str]]:
        url = urlparse(uri)
        bucket = url.netloc
        key = url.path[1:]
        version = url.fragment if url.fragment else None
        return bucket, key, version

    def load_path(
        self,
        manifest_entry: ArtifactManifestEntry,
        local: bool = False,
    ) -> Union[URIStr, FilePathStr]:
        if not local:
            assert manifest_entry.ref is not None
            return manifest_entry.ref

        path, hit, cache_open = self._cache.check_md5_obj_path(
            B64MD5(manifest_entry.digest),  # TODO(spencerpearson): unsafe cast
            manifest_entry.size if manifest_entry.size is not None else 0,
        )
        if hit:
            return path

        self.init_gcs()
        assert self._client is not None  # mypy: unwraps optionality
        assert manifest_entry.ref is not None
        bucket, key, _ = self._parse_uri(manifest_entry.ref)
        version = manifest_entry.extra.get("versionID")

        obj = None
        # First attempt to get the generation specified, this will return None if versioning is not enabled
        if version is not None:
            obj = self._client.bucket(bucket).get_blob(key, generation=version)

        if obj is None:
            # Object versioning is disabled on the bucket, so just get
            # the latest version and make sure the MD5 matches.
            obj = self._client.bucket(bucket).get_blob(key)
            if obj is None:
                raise ValueError(
                    f"Unable to download object {manifest_entry.ref} with generation {version}"
                )
            md5 = obj.md5_hash
            if md5 != manifest_entry.digest:
                raise ValueError(
                    f"Digest mismatch for object {manifest_entry.ref}: expected {manifest_entry.digest} but found {md5}"
                )

        with cache_open(mode="wb") as f:
            obj.download_to_file(f)
        return path

    def store_path(
        self,
        artifact: ArtifactInterface,
        path: Union[URIStr, FilePathStr],
        name: Optional[StrPath] = None,
        checksum: bool = True,
        max_objects: Optional[int] = None,
    ) -> Sequence[ArtifactManifestEntry]:
        self.init_gcs()
        assert self._client is not None  # mypy: unwraps optionality

        # After parsing any query params / fragments for additional context,
        # such as version identifiers, pare down the path to just the bucket
        # and key.
        bucket, key, version = self._parse_uri(path)
        path = URIStr(f"{self._scheme}://{bucket}/{key}")
        max_objects = max_objects or DEFAULT_MAX_OBJECTS
        if not self.versioning_enabled(bucket) and version:
            raise ValueError(
                f"Specifying a versionId is not valid for s3://{bucket} as it does not have versioning enabled."
            )

        if not checksum:
            return [ArtifactManifestEntry(path=name or key, ref=path, digest=path)]

        start_time = None
        obj = self._client.bucket(bucket).get_blob(key, generation=version)
        multi = obj is None
        if multi:
            start_time = time.time()
            termlog(
                'Generating checksum for up to %i objects with prefix "%s"... '
                % (max_objects, key),
                newline=False,
            )
            objects = self._client.bucket(bucket).list_blobs(
                prefix=key, max_results=max_objects
            )
        else:
            objects = [obj]

        entries = [
            self._entry_from_obj(obj, path, name, prefix=key, multi=multi)
            for obj in objects
        ]
        if start_time is not None:
            termlog("Done. %.1fs" % (time.time() - start_time), prefix=False)
        if len(entries) > max_objects:
            raise ValueError(
                "Exceeded %i objects tracked, pass max_objects to add_reference"
                % max_objects
            )
        return entries

    def _entry_from_obj(
        self,
        obj: "gcs_module.blob.Blob",
        path: str,
        name: Optional[StrPath] = None,
        prefix: str = "",
        multi: bool = False,
    ) -> ArtifactManifestEntry:
        """Create an ArtifactManifestEntry from a GCS object.

        Arguments:
            obj: The GCS object
            path: The GCS-style path (e.g.: "gs://bucket/file.txt")
            name: The user assigned name, or None if not specified
            prefix: The prefix to add (will be the same as `path` for directories)
            multi: Whether or not this is a multi-object add.
        """
        bucket, key, _ = self._parse_uri(path)

        # Always use posix paths, since that's what S3 uses.
        posix_key = PurePosixPath(obj.name)  # the bucket key
        posix_path = PurePosixPath(bucket) / PurePosixPath(
            key
        )  # the path, with the scheme stripped
        posix_prefix = PurePosixPath(prefix)  # the prefix, if adding a prefix
        posix_name = PurePosixPath(name or "")
        posix_ref = posix_path

        if name is None:
            # We're adding a directory (prefix), so calculate a relative path.
            if str(posix_prefix) in str(posix_key) and posix_prefix != posix_key:
                posix_name = posix_key.relative_to(posix_prefix)
                posix_ref = posix_path / posix_name
            else:
                posix_name = PurePosixPath(posix_key.name)
                posix_ref = posix_path
        elif multi:
            # We're adding a directory with a name override.
            relpath = posix_key.relative_to(posix_prefix)
            posix_name = posix_name / relpath
            posix_ref = posix_path / relpath
        return ArtifactManifestEntry(
            path=posix_name,
            ref=URIStr(f"{self._scheme}://{str(posix_ref)}"),
            digest=obj.md5_hash,
            size=obj.size,
            extra=self._extra_from_obj(obj),
        )

    @staticmethod
    def _extra_from_obj(obj: "gcs_module.blob.Blob") -> Dict[str, str]:
        return {
            "etag": obj.etag,
            "versionID": obj.generation,
        }

    @staticmethod
    def _content_addressed_path(md5: str) -> FilePathStr:
        # TODO: is this the structure we want? not at all human
        # readable, but that's probably OK. don't want people
        # poking around in the bucket
        return FilePathStr(
            "wandb/%s" % base64.b64encode(md5.encode("ascii")).decode("ascii")
        )


class AzureHandler(StorageHandler):
    def can_handle(self, parsed_url: "ParseResult") -> bool:
        return parsed_url.scheme == "https" and parsed_url.netloc.endswith(
            ".blob.core.windows.net"
        )

    def load_path(
        self,
        manifest_entry: "ArtifactManifestEntry",
        local: bool = False,
    ) -> Union[URIStr, FilePathStr]:
        assert manifest_entry.ref is not None
        if not local:
            return manifest_entry.ref

        path, hit, cache_open = get_artifacts_cache().check_etag_obj_path(
            URIStr(manifest_entry.ref),
            ETag(manifest_entry.digest),
            manifest_entry.size or 0,
        )
        if hit:
            return path

        account_url, container_name, blob_name, query = self._parse_uri(
            manifest_entry.ref
        )
        version_id = manifest_entry.extra.get("versionID")
        blob_service_client = self._get_module("azure.storage.blob").BlobServiceClient(
            account_url,
            credential=self._get_module("azure.identity").DefaultAzureCredential(),
        )
        blob_client = blob_service_client.get_blob_client(
            container=container_name, blob=blob_name
        )
        if version_id is None:
            # Try current version, then all versions.
            try:
                downloader = blob_client.download_blob(
                    etag=manifest_entry.digest,
                    match_condition=self._get_module(
                        "azure.core"
                    ).MatchConditions.IfNotModified,
                )
            except self._get_module("azure.core.exceptions").ResourceModifiedError:
                container_client = blob_service_client.get_container_client(
                    container_name
                )
                for blob_properties in container_client.walk_blobs(
                    name_starts_with=blob_name, include=["versions"]
                ):
                    if (
                        blob_properties.name == blob_name
                        and blob_properties.etag == manifest_entry.digest
                        and blob_properties.version_id is not None
                    ):
                        downloader = blob_client.download_blob(
                            version_id=blob_properties.version_id
                        )
                        break
                else:  # didn't break
                    raise ValueError(
                        f"Couldn't find blob version for {manifest_entry.ref} matching "
                        f"etag {manifest_entry.digest}."
                    )
        else:
            downloader = blob_client.download_blob(version_id=version_id)
        with cache_open(mode="wb") as f:
            downloader.readinto(f)
        return path

    def store_path(
        self,
        artifact: ArtifactInterface,
        path: Union[URIStr, FilePathStr],
        name: Optional[StrPath] = None,
        checksum: bool = True,
        max_objects: Optional[int] = None,
    ) -> Sequence["ArtifactManifestEntry"]:
        account_url, container_name, blob_name, query = self._parse_uri(path)
        path = URIStr(f"{account_url}/{container_name}/{blob_name}")

        if not checksum:
            return [
                ArtifactManifestEntry(path=name or blob_name, digest=path, ref=path)
            ]

        blob_service_client = self._get_module("azure.storage.blob").BlobServiceClient(
            account_url,
            credential=self._get_module("azure.identity").DefaultAzureCredential(),
        )
        blob_client = blob_service_client.get_blob_client(
            container=container_name, blob=blob_name
        )
        if blob_client.exists(version_id=query.get("versionId")):
            blob_properties = blob_client.get_blob_properties(
                version_id=query.get("versionId")
            )
            return [
                self._create_entry(
                    blob_properties,
                    path=name or PurePosixPath(blob_name).name,
                    ref=URIStr(
                        f"{account_url}/{container_name}/{blob_properties.name}"
                    ),
                )
            ]

        entries = []
        container_client = blob_service_client.get_container_client(container_name)
        max_objects = max_objects or DEFAULT_MAX_OBJECTS
        for i, blob_properties in enumerate(
            container_client.list_blobs(name_starts_with=f"{blob_name}/")
        ):
            if i >= max_objects:
                raise ValueError(
                    f"Exceeded {max_objects} objects tracked, pass max_objects to "
                    f"add_reference"
                )
            suffix = PurePosixPath(blob_properties.name).relative_to(blob_name)
            entries.append(
                self._create_entry(
                    blob_properties,
                    path=LogicalPath(name) / suffix if name else suffix,
                    ref=URIStr(
                        f"{account_url}/{container_name}/{blob_properties.name}"
                    ),
                )
            )
        return entries

    def _get_module(self, name: str) -> ModuleType:
        module = util.get_module(
            name,
            lazy=False,
            required="Azure references require the azure library, run "
            "pip install wandb[azure]",
        )
        assert isinstance(module, ModuleType)
        return module

    def _parse_uri(self, uri: str) -> Tuple[str, str, str, Dict[str, str]]:
        parsed_url = urlparse(uri)
        query = dict(parse_qsl(parsed_url.query))
        account_url = f"{parsed_url.scheme}://{parsed_url.netloc}"
        _, container_name, blob_name = parsed_url.path.split("/", 2)
        return account_url, container_name, blob_name, query

    def _create_entry(
        self,
        blob_properties: "azure.storage.blob.BlobProperties",
        path: StrPath,
        ref: URIStr,
    ) -> ArtifactManifestEntry:
        extra = {"etag": blob_properties.etag.strip('"')}
        if blob_properties.version_id:
            extra["versionID"] = blob_properties.version_id
        return ArtifactManifestEntry(
            path=path,
            ref=ref,
            digest=blob_properties.etag.strip('"'),
            size=blob_properties.size,
            extra=extra,
        )


class HTTPHandler(StorageHandler):
    def __init__(self, session: requests.Session, scheme: Optional[str] = None) -> None:
        self._scheme = scheme or "http"
        self._cache = get_artifacts_cache()
        self._session = session

    def can_handle(self, parsed_url: "ParseResult") -> bool:
        return parsed_url.scheme == self._scheme

    def load_path(
        self,
        manifest_entry: ArtifactManifestEntry,
        local: bool = False,
    ) -> Union[URIStr, FilePathStr]:
        if not local:
            assert manifest_entry.ref is not None
            return manifest_entry.ref

        assert manifest_entry.ref is not None

        path, hit, cache_open = self._cache.check_etag_obj_path(
            URIStr(manifest_entry.ref),
            ETag(manifest_entry.digest),  # TODO(spencerpearson): unsafe cast
            manifest_entry.size if manifest_entry.size is not None else 0,
        )
        if hit:
            return path

        response = self._session.get(manifest_entry.ref, stream=True)
        response.raise_for_status()

        digest: Optional[Union[ETag, FilePathStr, URIStr]]
        digest, size, extra = self._entry_from_headers(response.headers)
        digest = digest or manifest_entry.ref
        if manifest_entry.digest != digest:
            raise ValueError(
                f"Digest mismatch for url {manifest_entry.ref}: expected {manifest_entry.digest} but found {digest}"
            )

        with cache_open(mode="wb") as file:
            for data in response.iter_content(chunk_size=16 * 1024):
                file.write(data)
        return path

    def store_path(
        self,
        artifact: ArtifactInterface,
        path: Union[URIStr, FilePathStr],
        name: Optional[StrPath] = None,
        checksum: bool = True,
        max_objects: Optional[int] = None,
    ) -> Sequence[ArtifactManifestEntry]:
        name = name or os.path.basename(path)
        if not checksum:
            return [ArtifactManifestEntry(path=name, ref=path, digest=path)]

        with self._session.get(path, stream=True) as response:
            response.raise_for_status()
            digest: Optional[Union[ETag, FilePathStr, URIStr]]
            digest, size, extra = self._entry_from_headers(response.headers)
            digest = digest or path
        return [
            ArtifactManifestEntry(
                path=name, ref=path, digest=digest, size=size, extra=extra
            )
        ]

    def _entry_from_headers(
        self, headers: requests.structures.CaseInsensitiveDict
    ) -> Tuple[Optional[ETag], Optional[int], Dict[str, str]]:
        response_headers = {k.lower(): v for k, v in headers.items()}
        size = None
        if response_headers.get("content-length", None):
            size = int(response_headers["content-length"])

        digest = response_headers.get("etag", None)
        extra = {}
        if digest:
            extra["etag"] = digest
        if digest and digest[:1] == '"' and digest[-1:] == '"':
            digest = digest[1:-1]  # trim leading and trailing quotes around etag
        return digest, size, extra


class WBArtifactHandler(StorageHandler):
    """Handles loading and storing Artifact reference-type files."""

    _client: Optional[PublicApi]

    def __init__(self) -> None:
        self._scheme = "wandb-artifact"
        self._cache = get_artifacts_cache()
        self._client = None

    def can_handle(self, parsed_url: "ParseResult") -> bool:
        return parsed_url.scheme == self._scheme

    @property
    def client(self) -> PublicApi:
        if self._client is None:
            self._client = PublicApi()
        return self._client

    def load_path(
        self,
        manifest_entry: ArtifactManifestEntry,
        local: bool = False,
    ) -> Union[URIStr, FilePathStr]:
        """Load the file in the specified artifact given its corresponding entry.

        Download the referenced artifact; create and return a new symlink to the caller.

        Arguments:
            manifest_entry (ArtifactManifestEntry): The index entry to load

        Returns:
            (os.PathLike): A path to the file represented by `index_entry`
        """
        # We don't check for cache hits here. Since we have 0 for size (since this
        # is a cross-artifact reference which and we've made the choice to store 0
        # in the size field), we can't confirm if the file is complete. So we just
        # rely on the dep_artifact entry's download() method to do its own cache
        # check.

        # Parse the reference path and download the artifact if needed
        artifact_id = util.host_from_path(manifest_entry.ref)
        artifact_file_path = util.uri_from_path(manifest_entry.ref)

        dep_artifact = PublicArtifact.from_id(hex_to_b64_id(artifact_id), self.client)
        link_target_path: FilePathStr
        if local:
            link_target_path = dep_artifact.get_path(artifact_file_path).download()
        else:
            link_target_path = dep_artifact.get_path(artifact_file_path).ref_target()

        return link_target_path

    def store_path(
        self,
        artifact: ArtifactInterface,
        path: Union[URIStr, FilePathStr],
        name: Optional[StrPath] = None,
        checksum: bool = True,
        max_objects: Optional[int] = None,
    ) -> Sequence[ArtifactManifestEntry]:
        """Store the file or directory at the given path into the specified artifact.

        Recursively resolves the reference until the result is a concrete asset.

        Arguments:
            artifact: The artifact doing the storing path (str): The path to store name
            (str): If specified, the logical name that should map to `path`

        Returns:
            (list[ArtifactManifestEntry]): A list of manifest entries to store within
            the artifact
        """
        # Recursively resolve the reference until a concrete asset is found
        # TODO: Consider resolving server-side for performance improvements.
        while path is not None and urlparse(path).scheme == self._scheme:
            artifact_id = util.host_from_path(path)
            artifact_file_path = util.uri_from_path(path)
            target_artifact = PublicArtifact.from_id(
                hex_to_b64_id(artifact_id), self.client
            )

            # this should only have an effect if the user added the reference by url
            # string directly (in other words they did not already load the artifact into ram.)
            target_artifact._load_manifest()

            entry = target_artifact._manifest.get_entry_by_path(artifact_file_path)
            path = entry.ref

        # Create the path reference
        path = URIStr(
            "{}://{}/{}".format(
                self._scheme,
                b64_to_hex_id(target_artifact.id),
                artifact_file_path,
            )
        )

        # Return the new entry
        return [
            ArtifactManifestEntry(
                path=name or os.path.basename(path),
                ref=path,
                size=0,
                digest=entry.digest,
            )
        ]


class WBLocalArtifactHandler(StorageHandler):
    """Handles loading and storing Artifact reference-type files."""

    _client: Optional[PublicApi]

    def __init__(self) -> None:
        self._scheme = "wandb-client-artifact"
        self._cache = get_artifacts_cache()

    def can_handle(self, parsed_url: "ParseResult") -> bool:
        return parsed_url.scheme == self._scheme

    def load_path(
        self,
        manifest_entry: ArtifactManifestEntry,
        local: bool = False,
    ) -> Union[URIStr, FilePathStr]:
        raise NotImplementedError(
            "Should not be loading a path for an artifact entry with unresolved client id."
        )

    def store_path(
        self,
        artifact: ArtifactInterface,
        path: Union[URIStr, FilePathStr],
        name: Optional[StrPath] = None,
        checksum: bool = True,
        max_objects: Optional[int] = None,
    ) -> Sequence[ArtifactManifestEntry]:
        """Store the file or directory at the given path within the specified artifact.

        Arguments:
            artifact: The artifact doing the storing
            path (str): The path to store
            name (str): If specified, the logical name that should map to `path`

        Returns:
            (list[ArtifactManifestEntry]): A list of manifest entries to store within the artifact
        """
        client_id = util.host_from_path(path)
        target_path = util.uri_from_path(path)
        target_artifact = self._cache.get_client_artifact(client_id)
        if not isinstance(target_artifact, Artifact):
            raise RuntimeError("Local Artifact not found - invalid reference")
        target_entry = target_artifact._manifest.entries[target_path]
        if target_entry is None:
            raise RuntimeError("Local entry not found - invalid reference")

        # Return the new entry
        return [
            ArtifactManifestEntry(
                path=name or os.path.basename(path),
                ref=path,
                size=0,
                digest=target_entry.digest,
            )
        ]


class _ArtifactVersionType(Type):
    name = "artifactVersion"
    types = [Artifact, PublicArtifact]


TypeRegistry.add(_ArtifactVersionType)<|MERGE_RESOLUTION|>--- conflicted
+++ resolved
@@ -2,11 +2,8 @@
 import contextlib
 import hashlib
 import json
-<<<<<<< HEAD
 import logging
-=======
 import math
->>>>>>> 0f46d607
 import os
 import re
 import shutil

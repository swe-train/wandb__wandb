import colorsys
import contextlib
import functools
import gzip
import importlib
import importlib.util
import json
import logging
import math
import numbers
import os
import platform
import queue
import random
import re
import shlex
import socket
import sys
import tarfile
import tempfile
import threading
import time
import traceback
import urllib
from datetime import date, datetime, timedelta
from importlib import import_module
from sys import getsizeof
from types import ModuleType
from typing import (
    IO,
    TYPE_CHECKING,
    Any,
    Callable,
    Dict,
    Generator,
    Iterable,
    List,
    Mapping,
    Optional,
    Sequence,
    Set,
    TextIO,
    Tuple,
    Union,
)

import requests
import yaml

import wandb
import wandb.env
from wandb.errors import AuthenticationError, CommError, UsageError, term
from wandb.sdk.lib import filesystem, runid
from wandb.sdk.lib.paths import FilePathStr, StrPath

if TYPE_CHECKING:
    import wandb.apis.public
    import wandb.sdk.internal.settings_static
    import wandb.sdk.wandb_artifacts
    import wandb.sdk.wandb_settings

CheckRetryFnType = Callable[[Exception], Union[bool, timedelta]]

<<<<<<< HEAD
# `LogicalFilePathStr` is a somewhat-fuzzy "conceptual" path to a file.
# It is NOT necessarily a path on the local filesystem; e.g. it is slash-separated
# even on Windows. It's used to refer to e.g. the locations of runs' or artifacts' files.
#
# TODO(spencerpearson): this should probably be replaced with pathlib.PurePosixPath
LogicalFilePathStr = NewType("LogicalFilePathStr", str)

# `FilePathStr` represents a path to a file on the local filesystem.
#
# TODO(spencerpearson): this should probably be replaced with pathlib.Path
FilePathStr = NewType("FilePathStr", str)
PathOrStr = Union[os.PathLike, FilePathStr]

# TODO(spencerpearson): this should probably be replaced with urllib.parse.ParseResult
URIStr = NewType("URIStr", str)
=======
>>>>>>> 43139643

logger = logging.getLogger(__name__)
_not_importable = set()

MAX_LINE_BYTES = (10 << 20) - (100 << 10)  # imposed by back end
IS_GIT = os.path.exists(os.path.join(os.path.dirname(__file__), "..", ".git"))
RE_WINFNAMES = re.compile(r'[<>:"\\?*]')

# From https://docs.docker.com/engine/reference/commandline/tag/
# "Name components may contain lowercase letters, digits and separators.
# A separator is defined as a period, one or two underscores, or one or more dashes.
# A name component may not start or end with a separator."
DOCKER_IMAGE_NAME_SEPARATOR = "(?:__|[._]|[-]+)"
RE_DOCKER_IMAGE_NAME_SEPARATOR_START = re.compile("^" + DOCKER_IMAGE_NAME_SEPARATOR)
RE_DOCKER_IMAGE_NAME_SEPARATOR_END = re.compile(DOCKER_IMAGE_NAME_SEPARATOR + "$")
RE_DOCKER_IMAGE_NAME_SEPARATOR_REPEAT = re.compile(DOCKER_IMAGE_NAME_SEPARATOR + "{2,}")
RE_DOCKER_IMAGE_NAME_CHARS = re.compile(r"[^a-z0-9._\-]")

# these match the environments for gorilla
if IS_GIT:
    SENTRY_ENV = "development"
else:
    SENTRY_ENV = "production"


PLATFORM_WINDOWS = "windows"
PLATFORM_LINUX = "linux"
PLATFORM_BSD = "bsd"
PLATFORM_DARWIN = "darwin"
PLATFORM_UNKNOWN = "unknown"

LAUNCH_JOB_ARTIFACT_SLOT_NAME = "_wandb_job"


def get_platform_name() -> str:
    if sys.platform.startswith("win"):
        return PLATFORM_WINDOWS
    elif sys.platform.startswith("darwin"):
        return PLATFORM_DARWIN
    elif sys.platform.startswith("linux"):
        return PLATFORM_LINUX
    elif sys.platform.startswith(
        (
            "dragonfly",
            "freebsd",
            "netbsd",
            "openbsd",
        )
    ):
        return PLATFORM_BSD
    else:
        return PLATFORM_UNKNOWN


POW_10_BYTES = [
    ("B", 10**0),
    ("KB", 10**3),
    ("MB", 10**6),
    ("GB", 10**9),
    ("TB", 10**12),
    ("PB", 10**15),
    ("EB", 10**18),
]

POW_2_BYTES = [
    ("B", 2**0),
    ("KiB", 2**10),
    ("MiB", 2**20),
    ("GiB", 2**30),
    ("TiB", 2**40),
    ("PiB", 2**50),
    ("EiB", 2**60),
]


def vendor_setup() -> Callable:
    """Create a function that restores user paths after vendor imports.

    This enables us to use the vendor directory for packages we don't depend on. Call
    the returned function after imports are complete. If you don't you may modify the
    user's path which is never good.

    Usage:

    ```python
    reset_path = vendor_setup()
    # do any vendor imports...
    reset_path()
    ```
    """
    original_path = [directory for directory in sys.path]

    def reset_import_path() -> None:
        sys.path = original_path

    parent_dir = os.path.abspath(os.path.dirname(__file__))
    vendor_dir = os.path.join(parent_dir, "vendor")
    vendor_packages = (
        "gql-0.2.0",
        "graphql-core-1.1",
        "watchdog_0_9_0",
        "promise-2.3.0",
    )
    package_dirs = [os.path.join(vendor_dir, p) for p in vendor_packages]
    for p in [vendor_dir] + package_dirs:
        if p not in sys.path:
            sys.path.insert(1, p)

    return reset_import_path


def vendor_import(name: str) -> Any:
    reset_path = vendor_setup()
    module = import_module(name)
    reset_path()
    return module


def import_module_lazy(name: str) -> Any:
    """Import a module lazily, only when it is used.

    :param (str) name: Dot-separated module path. E.g., 'scipy.stats'.
    """
    try:
        return sys.modules[name]
    except KeyError:
        module_spec = importlib.util.find_spec(name)
        if not module_spec:
            raise ModuleNotFoundError

        module = importlib.util.module_from_spec(module_spec)
        sys.modules[name] = module

        assert module_spec.loader is not None
        lazy_loader = importlib.util.LazyLoader(module_spec.loader)
        lazy_loader.exec_module(module)

        return module


def get_module(
    name: str,
    required: Optional[Union[str, bool]] = None,
    lazy: bool = True,
) -> Any:
    """Return module or None. Absolute import is required.

    :param (str) name: Dot-separated module path. E.g., 'scipy.stats'.
    :param (str) required: A string to raise a ValueError if missing
    :param (bool) lazy: If True, return a lazy loader for the module.
    :return: (module|None) If import succeeds, the module will be returned.
    """
    if name not in _not_importable:
        try:
            if not lazy:
                return import_module(name)
            else:
                return import_module_lazy(name)
        except Exception:
            _not_importable.add(name)
            msg = f"Error importing optional module {name}"
            if required:
                logger.exception(msg)
    if required and name in _not_importable:
        raise wandb.Error(required)


def get_optional_module(name) -> Optional["importlib.ModuleInterface"]:  # type: ignore
    return get_module(name)


np = get_module("numpy")

# TODO: Revisit these limits
VALUE_BYTES_LIMIT = 100000


def app_url(api_url: str) -> str:
    """Return the frontend app url without a trailing slash."""
    # TODO: move me to settings
    app_url = wandb.env.get_app_url()
    if app_url is not None:
        return str(app_url.strip("/"))
    if "://api.wandb.test" in api_url:
        # dev mode
        return api_url.replace("://api.", "://app.").strip("/")
    elif "://api.wandb." in api_url:
        # cloud
        return api_url.replace("://api.", "://").strip("/")
    elif "://api." in api_url:
        # onprem cloud
        return api_url.replace("://api.", "://app.").strip("/")
    # wandb/local
    return api_url


def get_full_typename(o: Any) -> Any:
    """Determine types based on type names.

    Avoids needing to to import (and therefore depend on) PyTorch, TensorFlow, etc.
    """
    instance_name = o.__class__.__module__ + "." + o.__class__.__name__
    if instance_name in ["builtins.module", "__builtin__.module"]:
        return o.__name__
    else:
        return instance_name


def get_h5_typename(o: Any) -> Any:
    typename = get_full_typename(o)
    if is_tf_tensor_typename(typename):
        return "tensorflow.Tensor"
    elif is_pytorch_tensor_typename(typename):
        return "torch.Tensor"
    else:
        return o.__class__.__module__.split(".")[0] + "." + o.__class__.__name__


def is_uri(string: str) -> bool:
    parsed_uri = urllib.parse.urlparse(string)
    return len(parsed_uri.scheme) > 0


def local_file_uri_to_path(uri: str) -> str:
    """Convert URI to local filesystem path.

    No-op if the uri does not have the expected scheme.
    """
    path = urllib.parse.urlparse(uri).path if uri.startswith("file:") else uri
    return urllib.request.url2pathname(path)


def get_local_path_or_none(path_or_uri: str) -> Optional[str]:
    """Return path if local, None otherwise.

    Return None if the argument is a local path (not a scheme or file:///). Otherwise
    return `path_or_uri`.
    """
    parsed_uri = urllib.parse.urlparse(path_or_uri)
    if (
        len(parsed_uri.scheme) == 0
        or parsed_uri.scheme == "file"
        and len(parsed_uri.netloc) == 0
    ):
        return local_file_uri_to_path(path_or_uri)
    else:
        return None


def make_tarfile(
    output_filename: str,
    source_dir: str,
    archive_name: str,
    custom_filter: Optional[Callable] = None,
) -> None:
    # Helper for filtering out modification timestamps
    def _filter_timestamps(tar_info: "tarfile.TarInfo") -> Optional["tarfile.TarInfo"]:
        tar_info.mtime = 0
        return tar_info if custom_filter is None else custom_filter(tar_info)

    descriptor, unzipped_filename = tempfile.mkstemp()
    try:
        with tarfile.open(unzipped_filename, "w") as tar:
            tar.add(source_dir, arcname=archive_name, filter=_filter_timestamps)
        # When gzipping the tar, don't include the tar's filename or modification time in the
        # zipped archive (see https://docs.python.org/3/library/gzip.html#gzip.GzipFile)
        with gzip.GzipFile(
            filename="", fileobj=open(output_filename, "wb"), mode="wb", mtime=0
        ) as gzipped_tar, open(unzipped_filename, "rb") as tar_file:
            gzipped_tar.write(tar_file.read())
    finally:
        os.close(descriptor)
        os.remove(unzipped_filename)


def is_tf_tensor(obj: Any) -> bool:
    import tensorflow  # type: ignore

    return isinstance(obj, tensorflow.Tensor)


def is_tf_tensor_typename(typename: str) -> bool:
    return typename.startswith("tensorflow.") and (
        "Tensor" in typename or "Variable" in typename
    )


def is_tf_eager_tensor_typename(typename: str) -> bool:
    return typename.startswith("tensorflow.") and ("EagerTensor" in typename)


def is_pytorch_tensor(obj: Any) -> bool:
    import torch  # type: ignore

    return isinstance(obj, torch.Tensor)


def is_pytorch_tensor_typename(typename: str) -> bool:
    return typename.startswith("torch.") and (
        "Tensor" in typename or "Variable" in typename
    )


def is_jax_tensor_typename(typename: str) -> bool:
    return typename.startswith("jaxlib.") and "Array" in typename


def get_jax_tensor(obj: Any) -> Optional[Any]:
    import jax  # type: ignore

    return jax.device_get(obj)


def is_fastai_tensor_typename(typename: str) -> bool:
    return typename.startswith("fastai.") and ("Tensor" in typename)


def is_pandas_data_frame_typename(typename: str) -> bool:
    return typename.startswith("pandas.") and "DataFrame" in typename


def is_matplotlib_typename(typename: str) -> bool:
    return typename.startswith("matplotlib.")


def is_plotly_typename(typename: str) -> bool:
    return typename.startswith("plotly.")


def is_plotly_figure_typename(typename: str) -> bool:
    return typename.startswith("plotly.") and typename.endswith(".Figure")


def is_numpy_array(obj: Any) -> bool:
    return np and isinstance(obj, np.ndarray)


def is_pandas_data_frame(obj: Any) -> bool:
    return is_pandas_data_frame_typename(get_full_typename(obj))


def ensure_matplotlib_figure(obj: Any) -> Any:
    """Extract the current figure from a matplotlib object.

    Return the object itself if it's a figure.
    Raises ValueError if the object can't be converted.
    """
    import matplotlib  # type: ignore
    from matplotlib.figure import Figure  # type: ignore

    # there are combinations of plotly and matplotlib versions that don't work well together,
    # this patches matplotlib to add a removed method that plotly assumes exists
    from matplotlib.spines import Spine  # type: ignore

    def is_frame_like(self: Any) -> bool:
        """Return True if directly on axes frame.

        This is useful for determining if a spine is the edge of an
        old style MPL plot. If so, this function will return True.
        """
        position = self._position or ("outward", 0.0)
        if isinstance(position, str):
            if position == "center":
                position = ("axes", 0.5)
            elif position == "zero":
                position = ("data", 0)
        if len(position) != 2:
            raise ValueError("position should be 2-tuple")
        position_type, amount = position  # type: ignore
        if position_type == "outward" and amount == 0:
            return True
        else:
            return False

    Spine.is_frame_like = is_frame_like

    if obj == matplotlib.pyplot:
        obj = obj.gcf()
    elif not isinstance(obj, Figure):
        if hasattr(obj, "figure"):
            obj = obj.figure
            # Some matplotlib objects have a figure function
            if not isinstance(obj, Figure):
                raise ValueError(
                    "Only matplotlib.pyplot or matplotlib.pyplot.Figure objects are accepted."
                )
    return obj


def matplotlib_to_plotly(obj: Any) -> Any:
    obj = ensure_matplotlib_figure(obj)
    tools = get_module(
        "plotly.tools",
        required=(
            "plotly is required to log interactive plots, install with: "
            "`pip install plotly` or convert the plot to an image with `wandb.Image(plt)`"
        ),
    )
    return tools.mpl_to_plotly(obj)


def matplotlib_contains_images(obj: Any) -> bool:
    obj = ensure_matplotlib_figure(obj)
    return any(len(ax.images) > 0 for ax in obj.axes)


def _numpy_generic_convert(obj: Any) -> Any:
    obj = obj.item()
    if isinstance(obj, float) and math.isnan(obj):
        obj = None
    elif isinstance(obj, np.generic) and (
        obj.dtype.kind == "f" or obj.dtype == "bfloat16"
    ):
        # obj is a numpy float with precision greater than that of native python float
        # (i.e., float96 or float128) or it is of custom type such as bfloat16.
        # in these cases, obj.item() does not return a native
        # python float (in the first case - to avoid loss of precision,
        # so we need to explicitly cast this down to a 64bit float)
        obj = float(obj)
    return obj


def _find_all_matching_keys(
    d: Dict,
    match_fn: Callable[[Any], bool],
    visited: Optional[Set[int]] = None,
    key_path: Tuple[Any, ...] = (),
) -> Generator[Tuple[Tuple[Any, ...], Any], None, None]:
    """Recursively find all keys that satisfies a match function.

    Args:
       d: The dict to search.
       match_fn: The function to determine if the key is a match.
       visited: Keep track of visited nodes so we dont recurse forever.
       key_path: Keep track of all the keys to get to the current node.

    Yields:
       (key_path, key): The location where the key was found, and the key
    """
    if visited is None:
        visited = set()
    me = id(d)
    if me not in visited:
        visited.add(me)
        for key, value in d.items():
            if match_fn(key):
                yield key_path, key
            if isinstance(value, dict):
                yield from _find_all_matching_keys(
                    value,
                    match_fn,
                    visited=visited,
                    key_path=tuple(list(key_path) + [key]),
                )


def _sanitize_numpy_keys(d: Dict) -> Tuple[Dict, bool]:
    np_keys = list(_find_all_matching_keys(d, lambda k: isinstance(k, np.generic)))
    if not np_keys:
        return d, False
    for key_path, key in np_keys:
        ptr = d
        for k in key_path:
            ptr = ptr[k]
        ptr[_numpy_generic_convert(key)] = ptr.pop(key)
    return d, True


def json_friendly(  # noqa: C901
    obj: Any,
) -> Union[Tuple[Any, bool], Tuple[Union[None, str, float], bool]]:
    """Convert an object into something that's more becoming of JSON."""
    converted = True
    typename = get_full_typename(obj)

    if is_tf_eager_tensor_typename(typename):
        obj = obj.numpy()
    elif is_tf_tensor_typename(typename):
        try:
            obj = obj.eval()
        except RuntimeError:
            obj = obj.numpy()
    elif is_pytorch_tensor_typename(typename) or is_fastai_tensor_typename(typename):
        try:
            if obj.requires_grad:
                obj = obj.detach()
        except AttributeError:
            pass  # before 0.4 is only present on variables

        try:
            obj = obj.data
        except RuntimeError:
            pass  # happens for Tensors before 0.4

        if obj.size():
            obj = obj.cpu().detach().numpy()
        else:
            return obj.item(), True
    elif is_jax_tensor_typename(typename):
        obj = get_jax_tensor(obj)

    if is_numpy_array(obj):
        if obj.size == 1:
            obj = obj.flatten()[0]
        elif obj.size <= 32:
            obj = obj.tolist()
    elif np and isinstance(obj, np.generic):
        obj = _numpy_generic_convert(obj)
    elif isinstance(obj, bytes):
        obj = obj.decode("utf-8")
    elif isinstance(obj, (datetime, date)):
        obj = obj.isoformat()
    elif callable(obj):
        obj = (
            f"{obj.__module__}.{obj.__qualname__}"
            if hasattr(obj, "__qualname__") and hasattr(obj, "__module__")
            else str(obj)
        )
    elif isinstance(obj, float) and math.isnan(obj):
        obj = None
    elif isinstance(obj, dict) and np:
        obj, converted = _sanitize_numpy_keys(obj)
    else:
        converted = False
    if getsizeof(obj) > VALUE_BYTES_LIMIT:
        wandb.termwarn(
            "Serializing object of type {} that is {} bytes".format(
                type(obj).__name__, getsizeof(obj)
            )
        )
    return obj, converted


def json_friendly_val(val: Any) -> Any:
    """Make any value (including dict, slice, sequence, etc) JSON friendly."""
    converted: Union[dict, list]
    if isinstance(val, dict):
        converted = {}
        for key, value in val.items():
            converted[key] = json_friendly_val(value)
        return converted
    if isinstance(val, slice):
        converted = dict(
            slice_start=val.start, slice_step=val.step, slice_stop=val.stop
        )
        return converted
    val, _ = json_friendly(val)
    if isinstance(val, Sequence) and not isinstance(val, str):
        converted = []
        for value in val:
            converted.append(json_friendly_val(value))
        return converted
    else:
        if val.__class__.__module__ not in ("builtins", "__builtin__"):
            val = str(val)
        return val


def alias_is_version_index(alias: str) -> bool:
    return len(alias) >= 2 and alias[0] == "v" and alias[1:].isnumeric()


def convert_plots(obj: Any) -> Any:
    if is_matplotlib_typename(get_full_typename(obj)):
        tools = get_module(
            "plotly.tools",
            required=(
                "plotly is required to log interactive plots, install with: "
                "`pip install plotly` or convert the plot to an image with `wandb.Image(plt)`"
            ),
        )
        obj = tools.mpl_to_plotly(obj)

    if is_plotly_typename(get_full_typename(obj)):
        return {"_type": "plotly", "plot": obj.to_plotly_json()}
    else:
        return obj


def maybe_compress_history(obj: Any) -> Tuple[Any, bool]:
    if np and isinstance(obj, np.ndarray) and obj.size > 32:
        return wandb.Histogram(obj, num_bins=32).to_json(), True
    else:
        return obj, False


def maybe_compress_summary(obj: Any, h5_typename: str) -> Tuple[Any, bool]:
    if np and isinstance(obj, np.ndarray) and obj.size > 32:
        return (
            {
                "_type": h5_typename,  # may not be ndarray
                "var": np.var(obj).item(),
                "mean": np.mean(obj).item(),
                "min": np.amin(obj).item(),
                "max": np.amax(obj).item(),
                "10%": np.percentile(obj, 10),
                "25%": np.percentile(obj, 25),
                "75%": np.percentile(obj, 75),
                "90%": np.percentile(obj, 90),
                "size": obj.size,
            },
            True,
        )
    else:
        return obj, False


def launch_browser(attempt_launch_browser: bool = True) -> bool:
    """Decide if we should launch a browser."""
    _display_variables = ["DISPLAY", "WAYLAND_DISPLAY", "MIR_SOCKET"]
    _webbrowser_names_blocklist = ["www-browser", "lynx", "links", "elinks", "w3m"]

    import webbrowser

    launch_browser = attempt_launch_browser
    if launch_browser:
        if "linux" in sys.platform and not any(
            os.getenv(var) for var in _display_variables
        ):
            launch_browser = False
        try:
            browser = webbrowser.get()
            if hasattr(browser, "name") and browser.name in _webbrowser_names_blocklist:
                launch_browser = False
        except webbrowser.Error:
            launch_browser = False

    return launch_browser


def generate_id(length: int = 8) -> str:
    # Do not use this; use wandb.sdk.lib.runid.generate_id instead.
    # This is kept only for legacy code.
    return runid.generate_id(length)


def parse_tfjob_config() -> Any:
    """Attempt to parse TFJob config, returning False if it can't find it."""
    if os.getenv("TF_CONFIG"):
        try:
            return json.loads(os.environ["TF_CONFIG"])
        except ValueError:
            return False
    else:
        return False


class WandBJSONEncoder(json.JSONEncoder):
    """A JSON Encoder that handles some extra types."""

    def default(self, obj: Any) -> Any:
        if hasattr(obj, "json_encode"):
            return obj.json_encode()
        # if hasattr(obj, 'to_json'):
        #     return obj.to_json()
        tmp_obj, converted = json_friendly(obj)
        if converted:
            return tmp_obj
        return json.JSONEncoder.default(self, obj)


class WandBJSONEncoderOld(json.JSONEncoder):
    """A JSON Encoder that handles some extra types."""

    def default(self, obj: Any) -> Any:
        tmp_obj, converted = json_friendly(obj)
        tmp_obj, compressed = maybe_compress_summary(tmp_obj, get_h5_typename(obj))
        if converted:
            return tmp_obj
        return json.JSONEncoder.default(self, tmp_obj)


class WandBHistoryJSONEncoder(json.JSONEncoder):
    """A JSON Encoder that handles some extra types.

    This encoder turns numpy like objects with a size > 32 into histograms.
    """

    def default(self, obj: Any) -> Any:
        obj, converted = json_friendly(obj)
        obj, compressed = maybe_compress_history(obj)
        if converted:
            return obj
        return json.JSONEncoder.default(self, obj)


class JSONEncoderUncompressed(json.JSONEncoder):
    """A JSON Encoder that handles some extra types.

    This encoder turns numpy like objects with a size > 32 into histograms.
    """

    def default(self, obj: Any) -> Any:
        if is_numpy_array(obj):
            return obj.tolist()
        elif np and isinstance(obj, np.generic):
            obj = obj.item()
        return json.JSONEncoder.default(self, obj)


def json_dump_safer(obj: Any, fp: IO[str], **kwargs: Any) -> None:
    """Convert obj to json, with some extra encodable types."""
    return json.dump(obj, fp, cls=WandBJSONEncoder, **kwargs)


def json_dumps_safer(obj: Any, **kwargs: Any) -> str:
    """Convert obj to json, with some extra encodable types."""
    return json.dumps(obj, cls=WandBJSONEncoder, **kwargs)


# This is used for dumping raw json into files
def json_dump_uncompressed(obj: Any, fp: IO[str], **kwargs: Any) -> None:
    """Convert obj to json, with some extra encodable types."""
    return json.dump(obj, fp, cls=JSONEncoderUncompressed, **kwargs)


def json_dumps_safer_history(obj: Any, **kwargs: Any) -> str:
    """Convert obj to json, with some extra encodable types, including histograms."""
    return json.dumps(obj, cls=WandBHistoryJSONEncoder, **kwargs)


def make_json_if_not_number(
    v: Union[int, float, str, Mapping, Sequence]
) -> Union[int, float, str]:
    """If v is not a basic type convert it to json."""
    if isinstance(v, (float, int)):
        return v
    return json_dumps_safer(v)


def make_safe_for_json(obj: Any) -> Any:
    """Replace invalid json floats with strings. Also converts to lists and dicts."""
    if isinstance(obj, Mapping):
        return {k: make_safe_for_json(v) for k, v in obj.items()}
    elif isinstance(obj, str):
        # str's are Sequence, so we need to short-circuit
        return obj
    elif isinstance(obj, Sequence):
        return [make_safe_for_json(v) for v in obj]
    elif isinstance(obj, float):
        # W&B backend and UI handle these strings
        if obj != obj:  # standard way to check for NaN
            return "NaN"
        elif obj == float("+inf"):
            return "Infinity"
        elif obj == float("-inf"):
            return "-Infinity"
    return obj


def no_retry_4xx(e: Exception) -> bool:
    if not isinstance(e, requests.HTTPError):
        return True
    if not (400 <= e.response.status_code < 500) or e.response.status_code == 429:
        return True
    body = json.loads(e.response.content)
    raise UsageError(body["errors"][0]["message"])


def no_retry_auth(e: Any) -> bool:
    if hasattr(e, "exception"):
        e = e.exception
    if not isinstance(e, requests.HTTPError):
        return True
    if e.response is None:
        return True
    # Don't retry bad request errors; raise immediately
    if e.response.status_code in (400, 409):
        return False
    # Retry all non-forbidden/unauthorized/not-found errors.
    if e.response.status_code not in (401, 403, 404):
        return True
    # Crash w/message on forbidden/unauthorized errors.
    if e.response.status_code == 401:
        raise AuthenticationError(
            "The API key you provided is either invalid or missing.  "
            f"If the `{wandb.env.API_KEY}` environment variable is set, make sure it is correct. "
            "Otherwise, to resolve this issue, you may try running the 'wandb login --relogin' command. "
            "If you are using a local server, make sure that you're using the correct hostname. "
            "If you're not sure, you can try logging in again using the 'wandb login --relogin --host [hostname]' command."
            f"(Error {e.response.status_code}: {e.response.reason})"
        )
    elif wandb.run:
        raise CommError(f"Permission denied to access {wandb.run.path}")
    else:
        raise CommError(
            "It appears that you do not have permission to access the requested resource. "
            "Please reach out to the project owner to grant you access. "
            "If you have the correct permissions, verify that there are no issues with your networking setup."
            f"(Error {e.response.status_code}: {e.response.reason})"
        )


def check_retry_conflict(e: Any) -> Optional[bool]:
    """Check if the exception is a conflict type so it can be retried.

    Returns:
        True - Should retry this operation
        False - Should not retry this operation
        None - No decision, let someone else decide
    """
    if hasattr(e, "exception"):
        e = e.exception
    if isinstance(e, requests.HTTPError) and e.response is not None:
        if e.response.status_code == 409:
            return True
    return None


def check_retry_conflict_or_gone(e: Any) -> Optional[bool]:
    """Check if the exception is a conflict or gone type, so it can be retried or not.

    Returns:
        True - Should retry this operation
        False - Should not retry this operation
        None - No decision, let someone else decide
    """
    if hasattr(e, "exception"):
        e = e.exception
    if isinstance(e, requests.HTTPError) and e.response is not None:
        if e.response.status_code == 409:
            return True
        if e.response.status_code == 410:
            return False
    return None


def make_check_retry_fn(
    fallback_retry_fn: CheckRetryFnType,
    check_fn: Callable[[Exception], Optional[bool]],
    check_timedelta: Optional[timedelta] = None,
) -> CheckRetryFnType:
    """Return a check_retry_fn which can be used by lib.Retry().

    Arguments:
        fallback_fn: Use this function if check_fn didn't decide if a retry should happen.
        check_fn: Function which returns bool if retry should happen or None if unsure.
        check_timedelta: Optional retry timeout if we check_fn matches the exception
    """

    def check_retry_fn(e: Exception) -> Union[bool, timedelta]:
        check = check_fn(e)
        if check is None:
            return fallback_retry_fn(e)
        if check is False:
            return False
        if check_timedelta:
            return check_timedelta
        return True

    return check_retry_fn


def find_runner(program: str) -> Union[None, list, List[str]]:
    """Return a command that will run program.

    Arguments:
        program: The string name of the program to try to run.

    Returns:
        commandline list of strings to run the program (eg. with subprocess.call()) or None
    """
    if os.path.isfile(program) and not os.access(program, os.X_OK):
        # program is a path to a non-executable file
        try:
            opened = open(program)
        except OSError:  # PermissionError doesn't exist in 2.7
            return None
        first_line = opened.readline().strip()
        if first_line.startswith("#!"):
            return shlex.split(first_line[2:])
        if program.endswith(".py"):
            return [sys.executable]
    return None


def downsample(values: Sequence, target_length: int) -> list:
    """Downsample 1d values to target_length, including start and end.

    Algorithm just rounds index down.

    Values can be any sequence, including a generator.
    """
    if not target_length > 1:
        raise UsageError("target_length must be > 1")
    values = list(values)
    if len(values) < target_length:
        return values
    ratio = float(len(values) - 1) / (target_length - 1)
    result = []
    for i in range(target_length):
        result.append(values[int(i * ratio)])
    return result


def has_num(dictionary: Mapping, key: Any) -> bool:
    return key in dictionary and isinstance(dictionary[key], numbers.Number)


def get_log_file_path() -> str:
    """Log file path used in error messages.

    It would probably be better if this pointed to a log file in a
    run directory.
    """
    # TODO(jhr, cvp): refactor
    if wandb.run is not None:
        return wandb.run._settings.log_internal
    return os.path.join("wandb", "debug-internal.log")


def docker_image_regex(image: str) -> Any:
    """Regex match for valid docker image names."""
    if image:
        return re.match(
            r"^(?:(?=[^:\/]{1,253})(?!-)[a-zA-Z0-9-]{1,63}(?<!-)(?:\.(?!-)[a-zA-Z0-9-]{1,63}(?<!-))*(?::[0-9]{1,5})?/)?((?![._-])(?:[a-z0-9._-]*)(?<![._-])(?:/(?![._-])[a-z0-9._-]*(?<![._-]))*)(?::(?![.-])[a-zA-Z0-9_.-]{1,128})?$",
            image,
        )
    return None


def image_from_docker_args(args: List[str]) -> Optional[str]:
    """Scan docker run args and attempt to find the most likely docker image argument.

    It excludes any arguments that start with a dash, and the argument after it if it
    isn't a boolean switch. This can be improved, we currently fallback gracefully when
    this fails.
    """
    bool_args = [
        "-t",
        "--tty",
        "--rm",
        "--privileged",
        "--oom-kill-disable",
        "--no-healthcheck",
        "-i",
        "--interactive",
        "--init",
        "--help",
        "--detach",
        "-d",
        "--sig-proxy",
        "-it",
        "-itd",
    ]
    last_flag = -2
    last_arg = ""
    possible_images = []
    if len(args) > 0 and args[0] == "run":
        args.pop(0)
    for i, arg in enumerate(args):
        if arg.startswith("-"):
            last_flag = i
            last_arg = arg
        elif "@sha256:" in arg:
            # Because our regex doesn't match digests
            possible_images.append(arg)
        elif docker_image_regex(arg):
            if last_flag == i - 2:
                possible_images.append(arg)
            elif "=" in last_arg:
                possible_images.append(arg)
            elif last_arg in bool_args and last_flag == i - 1:
                possible_images.append(arg)
    most_likely = None
    for img in possible_images:
        if ":" in img or "@" in img or "/" in img:
            most_likely = img
            break
    if most_likely is None and len(possible_images) > 0:
        most_likely = possible_images[0]
    return most_likely


def load_yaml(file: Any) -> Any:
    return yaml.safe_load(file)


def image_id_from_k8s() -> Optional[str]:
    """Ping the k8s metadata service for the image id.

    Specify the KUBERNETES_NAMESPACE environment variable if your pods are not in the
    default namespace:

    - name: KUBERNETES_NAMESPACE valueFrom:
        fieldRef:
          fieldPath: metadata.namespace
    """
    token_path = "/var/run/secrets/kubernetes.io/serviceaccount/token"
    if os.path.exists(token_path):
        k8s_server = "https://{}:{}/api/v1/namespaces/{}/pods/{}".format(
            os.getenv("KUBERNETES_SERVICE_HOST"),
            os.getenv("KUBERNETES_PORT_443_TCP_PORT"),
            os.getenv("KUBERNETES_NAMESPACE", "default"),
            os.getenv("HOSTNAME"),
        )
        try:
            res = requests.get(
                k8s_server,
                verify="/var/run/secrets/kubernetes.io/serviceaccount/ca.crt",
                timeout=3,
                headers={"Authorization": f"Bearer {open(token_path).read()}"},
            )
            res.raise_for_status()
        except requests.RequestException:
            return None
        try:
            return str(  # noqa: B005
                res.json()["status"]["containerStatuses"][0]["imageID"]
            ).strip("docker-pullable://")
        except (ValueError, KeyError, IndexError):
            logger.exception("Error checking kubernetes for image id")
            return None
    return None


def async_call(
    target: Callable, timeout: Optional[Union[int, float]] = None
) -> Callable:
    """Wrap a method to run in the background with an optional timeout.

    Returns a new method that will call the original with any args, waiting for upto
    timeout seconds. This new method blocks on the original and returns the result or
    None if timeout was reached, along with the thread. You can check thread.is_alive()
    to determine if a timeout was reached. If an exception is thrown in the thread, we
    reraise it.
    """
    q: "queue.Queue" = queue.Queue()

    def wrapped_target(q: "queue.Queue", *args: Any, **kwargs: Any) -> Any:
        try:
            q.put(target(*args, **kwargs))
        except Exception as e:
            q.put(e)

    def wrapper(
        *args: Any, **kwargs: Any
    ) -> Union[Tuple[Exception, "threading.Thread"], Tuple[None, "threading.Thread"]]:
        thread = threading.Thread(
            target=wrapped_target, args=(q,) + args, kwargs=kwargs
        )
        thread.daemon = True
        thread.start()
        try:
            result = q.get(True, timeout)
            if isinstance(result, Exception):
                raise result.with_traceback(sys.exc_info()[2])
            return result, thread
        except queue.Empty:
            return None, thread

    return wrapper


def read_many_from_queue(
    q: "queue.Queue", max_items: int, queue_timeout: Union[int, float]
) -> list:
    try:
        item = q.get(True, queue_timeout)
    except queue.Empty:
        return []
    items = [item]
    for _ in range(max_items):
        try:
            item = q.get_nowait()
        except queue.Empty:
            return items
        items.append(item)
    return items


def stopwatch_now() -> float:
    """Get a time value for interval comparisons.

    When possible it is a monotonic clock to prevent backwards time issues.
    """
    return time.monotonic()


def class_colors(class_count: int) -> List[List[int]]:
    # make class 0 black, and the rest equally spaced fully saturated hues
    return [[0, 0, 0]] + [
        colorsys.hsv_to_rgb(i / (class_count - 1.0), 1.0, 1.0)  # type: ignore
        for i in range(class_count - 1)
    ]


def _prompt_choice(
    input_timeout: Union[int, float, None] = None,
    jupyter: bool = False,
) -> str:
    input_fn: Callable = input
    prompt = term.LOG_STRING
    if input_timeout is not None:
        # delayed import to mitigate risk of timed_input complexity
        from wandb.sdk.lib import timed_input

        input_fn = functools.partial(timed_input.timed_input, timeout=input_timeout)
        # timed_input doesn't handle enhanced prompts
        if platform.system() == "Windows":
            prompt = "wandb"

    text = f"{prompt}: Enter your choice: "
    if input_fn == input:
        choice = input_fn(text)
    else:
        choice = input_fn(text, jupyter=jupyter)
    return choice  # type: ignore


def prompt_choices(
    choices: Sequence[str],
    input_timeout: Union[int, float, None] = None,
    jupyter: bool = False,
) -> str:
    """Allow a user to choose from a list of options."""
    for i, choice in enumerate(choices):
        wandb.termlog(f"({i+1}) {choice}")

    idx = -1
    while idx < 0 or idx > len(choices) - 1:
        choice = _prompt_choice(input_timeout=input_timeout, jupyter=jupyter)
        if not choice:
            continue
        idx = -1
        try:
            idx = int(choice) - 1
        except ValueError:
            pass
        if idx < 0 or idx > len(choices) - 1:
            wandb.termwarn("Invalid choice")
    result = choices[idx]
    wandb.termlog(f"You chose {result!r}")
    return result


def guess_data_type(shape: Sequence[int], risky: bool = False) -> Optional[str]:
    """Infer the type of data based on the shape of the tensors.

    Arguments:
        shape (Sequence[int]): The shape of the data
        risky(bool): some guesses are more likely to be wrong.
    """
    # (samples,) or (samples,logits)
    if len(shape) in (1, 2):
        return "label"
    # Assume image mask like fashion mnist: (no color channel)
    # This is risky because RNNs often have 3 dim tensors: batch, time, channels
    if risky and len(shape) == 3:
        return "image"
    if len(shape) == 4:
        if shape[-1] in (1, 3, 4):
            # (samples, height, width, Y \ RGB \ RGBA)
            return "image"
        else:
            # (samples, height, width, logits)
            return "segmentation_mask"
    return None


def download_file_from_url(
    dest_path: PathOrStr, source_url: str, api_key: Optional[str] = None
) -> None:
    response = requests.get(source_url, auth=("api", api_key), stream=True, timeout=5)  # type: ignore
    response.raise_for_status()

    if os.sep in str(dest_path):
        filesystem.mkdir_exists_ok(os.path.dirname(dest_path))
    with fsync_open(dest_path, "wb") as file:
        for data in response.iter_content(chunk_size=1024):
            file.write(data)


def isatty(ob: IO) -> bool:
    return hasattr(ob, "isatty") and ob.isatty()


def to_human_size(size: int, units: Optional[List[Tuple[str, Any]]] = None) -> str:
    units = units or POW_10_BYTES
    unit, value = units[0]
    factor = round(float(size) / value, 1)
    return (
        f"{factor}{unit}"
        if factor < 1024 or len(units) == 1
        else to_human_size(size, units[1:])
    )


def from_human_size(size: str, units: Optional[List[Tuple[str, Any]]] = None) -> int:
    units = units or POW_10_BYTES
    units_dict = {unit.upper(): value for (unit, value) in units}
    regex = re.compile(
        r"(\d+\.?\d*)\s*({})?".format("|".join(units_dict.keys())), re.IGNORECASE
    )
    match = re.match(regex, size)
    if not match:
        raise ValueError("size must be of the form `10`, `10B` or `10 B`.")
    factor, unit = (
        float(match.group(1)),
        units_dict[match.group(2).upper()] if match.group(2) else 1,
    )
    return int(factor * unit)


def auto_project_name(program: Optional[str]) -> str:
    # if we're in git, set project name to git repo name + relative path within repo
    root_dir = wandb.wandb_sdk.lib.git.GitRepo().root_dir
    if root_dir is None:
        return "uncategorized"
    # On windows, GitRepo returns paths in unix style, but os.path is windows
    # style. Coerce here.
    root_dir = to_native_slash_path(root_dir)
    repo_name = os.path.basename(root_dir)
    if program is None:
        return str(repo_name)
    if not os.path.isabs(program):
        program = os.path.join(os.curdir, program)
    prog_dir = os.path.dirname(os.path.abspath(program))
    if not prog_dir.startswith(root_dir):
        return str(repo_name)
    project = repo_name
    sub_path = os.path.relpath(prog_dir, root_dir)
    if sub_path != ".":
        project += "-" + sub_path
    return str(project.replace(os.sep, "_"))


# TODO(hugh): Deprecate version here and use wandb/sdk/lib/paths.py
def to_forward_slash_path(path: str) -> str:
    if platform.system() == "Windows":
        path = path.replace("\\", "/")
    return path


# TODO(hugh): Deprecate version here and use wandb/sdk/lib/paths.py
def to_native_slash_path(path: str) -> FilePathStr:
    return FilePathStr(path.replace("/", os.sep))


def check_and_warn_old(files: List[str]) -> bool:
    if "wandb-metadata.json" in files:
        wandb.termwarn("These runs were logged with a previous version of wandb.")
        wandb.termwarn(
            "Run pip install wandb<0.10.0 to get the old library and sync your runs."
        )
        return True
    return False


class ImportMetaHook:
    def __init__(self) -> None:
        self.modules: Dict[str, ModuleType] = dict()
        self.on_import: Dict[str, list] = dict()

    def add(self, fullname: str, on_import: Callable) -> None:
        self.on_import.setdefault(fullname, []).append(on_import)

    def install(self) -> None:
        sys.meta_path.insert(0, self)  # type: ignore

    def uninstall(self) -> None:
        sys.meta_path.remove(self)  # type: ignore

    def find_module(
        self, fullname: str, path: Optional[str] = None
    ) -> Optional["ImportMetaHook"]:
        if fullname in self.on_import:
            return self
        return None

    def load_module(self, fullname: str) -> ModuleType:
        self.uninstall()
        mod = importlib.import_module(fullname)
        self.install()
        self.modules[fullname] = mod
        on_imports = self.on_import.get(fullname)
        if on_imports:
            for f in on_imports:
                f()
        return mod

    def get_modules(self) -> Tuple[str, ...]:
        return tuple(self.modules)

    def get_module(self, module: str) -> ModuleType:
        return self.modules[module]


_import_hook: Optional[ImportMetaHook] = None


def add_import_hook(fullname: str, on_import: Callable) -> None:
    global _import_hook
    if _import_hook is None:
        _import_hook = ImportMetaHook()
        _import_hook.install()
    _import_hook.add(fullname, on_import)


def host_from_path(path: Optional[str]) -> str:
    """Return the host of the path."""
    url = urllib.parse.urlparse(path)
    return str(url.netloc)


def uri_from_path(path: Optional[str]) -> str:
    """Return the URI of the path."""
    url = urllib.parse.urlparse(path)
    uri = url.path if url.path[0] != "/" else url.path[1:]
    return str(uri)


def is_unicode_safe(stream: TextIO) -> bool:
    """Return True if the stream supports UTF-8."""
    encoding = getattr(stream, "encoding", None)
    return encoding.lower() in {"utf-8", "utf_8"} if encoding else False


def _has_internet() -> bool:
    """Attempt to open a DNS connection to Googles root servers."""
    try:
        s = socket.create_connection(("8.8.8.8", 53), 0.5)
        s.close()
        return True
    except OSError:
        return False


def rand_alphanumeric(
    length: int = 8, rand: Optional[Union[ModuleType, random.Random]] = None
) -> str:
    wandb.termerror("rand_alphanumeric is deprecated, use 'secrets.token_hex'")
    rand = rand or random
    return "".join(rand.choice("0123456789ABCDEF") for _ in range(length))


@contextlib.contextmanager
def fsync_open(
<<<<<<< HEAD
    path: PathOrStr, mode: str = "w", encoding: Optional[str] = None
=======
    path: StrPath, mode: str = "w", encoding: Optional[str] = None
>>>>>>> 43139643
) -> Generator[IO[Any], None, None]:
    """Open a path for I/O and guarante that the file is flushed and synced."""
    with open(path, mode, encoding=encoding) as f:
        yield f

        f.flush()
        os.fsync(f.fileno())


def _is_kaggle() -> bool:
    return (
        os.getenv("KAGGLE_KERNEL_RUN_TYPE") is not None
        or "kaggle_environments" in sys.modules
    )


def _is_likely_kaggle() -> bool:
    # Telemetry to mark first runs from Kagglers.
    return (
        _is_kaggle()
        or os.path.exists(
            os.path.expanduser(os.path.join("~", ".kaggle", "kaggle.json"))
        )
        or "kaggle" in sys.modules
    )


def _is_databricks() -> bool:
    # check if we are running inside a databricks notebook by
    # inspecting sys.modules, searching for dbutils and verifying that
    # it has the appropriate structure

    if "dbutils" in sys.modules:
        dbutils = sys.modules["dbutils"]
        if hasattr(dbutils, "shell"):
            shell = dbutils.shell
            if hasattr(shell, "sc"):
                sc = shell.sc
                if hasattr(sc, "appName"):
                    return bool(sc.appName == "Databricks Shell")
    return False


def _is_py_path(path: str) -> bool:
    return path.endswith(".py")


def _log_thread_stacks() -> None:
    """Log all threads, useful for debugging."""
    thread_map = {t.ident: t.name for t in threading.enumerate()}

    for thread_id, frame in sys._current_frames().items():
        logger.info(
            f"\n--- Stack for thread {thread_id} {thread_map.get(thread_id, 'unknown')} ---"
        )
        for filename, lineno, name, line in traceback.extract_stack(frame):
            logger.info(f"  File: {filename!r}, line {lineno}, in {name}")
            if line:
                logger.info(f"  Line: {line}")


def check_windows_valid_filename(path: Union[int, str]) -> bool:
    return not bool(re.search(RE_WINFNAMES, path))  # type: ignore


def artifact_to_json(
    artifact: Union["wandb.sdk.wandb_artifacts.Artifact", "wandb.apis.public.Artifact"]
) -> Dict[str, Any]:
    # public.Artifact has the _sequence name, instances of wandb.Artifact
    # just have the name
    if hasattr(artifact, "_sequence_name"):
        sequence_name = artifact._sequence_name
    else:
        sequence_name = artifact.name.split(":")[0]

    return {
        "_type": "artifactVersion",
        "_version": "v0",
        "id": artifact.id,
        "version": artifact.source_version,
        "sequenceName": sequence_name,
        "usedAs": artifact._use_as,
    }


def check_dict_contains_nested_artifact(d: dict, nested: bool = False) -> bool:
    for item in d.values():
        if isinstance(item, dict):
            contains_artifacts = check_dict_contains_nested_artifact(item, True)
            if contains_artifacts:
                return True
        elif (
            isinstance(item, wandb.Artifact)
            or isinstance(item, wandb.apis.public.Artifact)
            or _is_artifact_string(item)
        ) and nested:
            return True
    return False


def load_json_yaml_dict(config: str) -> Any:
    ext = os.path.splitext(config)[-1]
    if ext == ".json":
        with open(config) as f:
            return json.load(f)
    elif ext == ".yaml":
        with open(config) as f:
            return yaml.safe_load(f)
    else:
        try:
            return json.loads(config)
        except ValueError:
            return None


def _parse_entity_project_item(path: str) -> tuple:
    """Parse paths with the following formats: {item}, {project}/{item}, & {entity}/{project}/{item}.

    Args:
        path: `str`, input path; must be between 0 and 3 in length.

    Returns:
        tuple of length 3 - (item, project, entity)

    Example:
        alias, project, entity = _parse_entity_project_item("myproj/mymodel:best")

        assert entity   == ""
        assert project  == "myproj"
        assert alias    == "mymodel:best"

    """
    words = path.split("/")
    if len(words) > 3:
        raise ValueError(
            "Invalid path: must be str the form {item}, {project}/{item}, or {entity}/{project}/{item}"
        )
    padded_words = [""] * (3 - len(words)) + words
    return tuple(reversed(padded_words))


def _resolve_aliases(aliases: Optional[Union[str, Iterable[str]]]) -> List[str]:
    """Add the 'latest' alias and ensure that all aliases are unique.

    Takes in `aliases` which can be None, str, or List[str] and returns List[str].
    Ensures that "latest" is always present in the returned list.

    Args:
        aliases: `Optional[Union[str, List[str]]]`

    Returns:
        List[str], with "latest" always present.

    Usage:

    ```python
    aliases = _resolve_aliases(["best", "dev"])
    assert aliases == ["best", "dev", "latest"]

    aliases = _resolve_aliases("boom")
    assert aliases == ["boom", "latest"]
    ```
    """
    aliases = aliases or ["latest"]

    if isinstance(aliases, str):
        aliases = [aliases]

    try:
        return list(set(aliases) | {"latest"})
    except TypeError as exc:
        raise ValueError("`aliases` must be Iterable or None") from exc


def _is_artifact_object(v: Any) -> bool:
    return isinstance(v, wandb.Artifact) or isinstance(v, wandb.apis.public.Artifact)


def _is_artifact_string(v: Any) -> bool:
    return isinstance(v, str) and v.startswith("wandb-artifact://")


def _is_artifact_version_weave_dict(v: Any) -> bool:
    return isinstance(v, dict) and v.get("_type") == "artifactVersion"


def _is_artifact_representation(v: Any) -> bool:
    return (
        _is_artifact_object(v)
        or _is_artifact_string(v)
        or _is_artifact_version_weave_dict(v)
    )


def parse_artifact_string(v: str) -> Tuple[str, Optional[str], bool]:
    if not v.startswith("wandb-artifact://"):
        raise ValueError(f"Invalid artifact string: {v}")
    parsed_v = v[len("wandb-artifact://") :]
    base_uri = None
    url_info = urllib.parse.urlparse(parsed_v)
    if url_info.scheme != "":
        base_uri = f"{url_info.scheme}://{url_info.netloc}"
        parts = url_info.path.split("/")[1:]
    else:
        parts = parsed_v.split("/")
    if parts[0] == "_id":
        # for now can't fetch paths but this will be supported in the future
        # when we allow passing typed media objects, this can be extended
        # to include paths
        return parts[1], base_uri, True

    if len(parts) < 3:
        raise ValueError(f"Invalid artifact string: {v}")

    # for now can't fetch paths but this will be supported in the future
    # when we allow passing typed media objects, this can be extended
    # to include paths
    entity, project, name_and_alias_or_version = parts[:3]
    return f"{entity}/{project}/{name_and_alias_or_version}", base_uri, False


def _get_max_cli_version() -> Union[str, None]:
    max_cli_version = wandb.api.max_cli_version()
    return str(max_cli_version) if max_cli_version is not None else None


def _is_offline() -> bool:
    return (  # type: ignore[no-any-return]
        wandb.run is not None and wandb.run.settings._offline
    ) or wandb.setup().settings._offline


def ensure_text(
    string: Union[str, bytes], encoding: str = "utf-8", errors: str = "strict"
) -> str:
    """Coerce s to str."""
    if isinstance(string, bytes):
        return string.decode(encoding, errors)
    elif isinstance(string, str):
        return string
    else:
        raise TypeError(f"not expecting type {type(string)!r}")


def make_artifact_name_safe(name: str) -> str:
    """Make an artifact name safe for use in artifacts."""
    # artifact names may only contain alphanumeric characters, dashes, underscores, and dots.
    cleaned = re.sub(r"[^a-zA-Z0-9_\-.]", "_", name)
    if len(cleaned) <= 128:
        return cleaned
    # truncate with dots in the middle using regex
    return re.sub(r"(^.{63}).*(.{63}$)", r"\g<1>..\g<2>", cleaned)


def make_docker_image_name_safe(name: str) -> str:
    """Make a docker image name safe for use in artifacts."""
    safe_chars = RE_DOCKER_IMAGE_NAME_CHARS.sub("__", name.lower())
    deduped = RE_DOCKER_IMAGE_NAME_SEPARATOR_REPEAT.sub("__", safe_chars)
    trimmed_start = RE_DOCKER_IMAGE_NAME_SEPARATOR_START.sub("", deduped)
    trimmed = RE_DOCKER_IMAGE_NAME_SEPARATOR_END.sub("", trimmed_start)
    return trimmed if trimmed else "image"


def merge_dicts(source: Dict[str, Any], destination: Dict[str, Any]) -> Dict[str, Any]:
    """Recursively merge two dictionaries."""
    for key, value in source.items():
        if isinstance(value, dict):
            # get node or create one
            node = destination.setdefault(key, {})
            merge_dicts(value, node)
        else:
            if isinstance(value, list):
                if key in destination:
                    destination[key].extend(value)
                else:
                    destination[key] = value
            else:
                destination[key] = value
    return destination<|MERGE_RESOLUTION|>--- conflicted
+++ resolved
@@ -61,24 +61,6 @@
 
 CheckRetryFnType = Callable[[Exception], Union[bool, timedelta]]
 
-<<<<<<< HEAD
-# `LogicalFilePathStr` is a somewhat-fuzzy "conceptual" path to a file.
-# It is NOT necessarily a path on the local filesystem; e.g. it is slash-separated
-# even on Windows. It's used to refer to e.g. the locations of runs' or artifacts' files.
-#
-# TODO(spencerpearson): this should probably be replaced with pathlib.PurePosixPath
-LogicalFilePathStr = NewType("LogicalFilePathStr", str)
-
-# `FilePathStr` represents a path to a file on the local filesystem.
-#
-# TODO(spencerpearson): this should probably be replaced with pathlib.Path
-FilePathStr = NewType("FilePathStr", str)
-PathOrStr = Union[os.PathLike, FilePathStr]
-
-# TODO(spencerpearson): this should probably be replaced with urllib.parse.ParseResult
-URIStr = NewType("URIStr", str)
-=======
->>>>>>> 43139643
 
 logger = logging.getLogger(__name__)
 _not_importable = set()
@@ -1240,7 +1222,7 @@
 
 
 def download_file_from_url(
-    dest_path: PathOrStr, source_url: str, api_key: Optional[str] = None
+    dest_path: StrPath, source_url: str, api_key: Optional[str] = None
 ) -> None:
     response = requests.get(source_url, auth=("api", api_key), stream=True, timeout=5)  # type: ignore
     response.raise_for_status()
@@ -1417,11 +1399,7 @@
 
 @contextlib.contextmanager
 def fsync_open(
-<<<<<<< HEAD
-    path: PathOrStr, mode: str = "w", encoding: Optional[str] = None
-=======
     path: StrPath, mode: str = "w", encoding: Optional[str] = None
->>>>>>> 43139643
 ) -> Generator[IO[Any], None, None]:
     """Open a path for I/O and guarante that the file is flushed and synced."""
     with open(path, mode, encoding=encoding) as f:

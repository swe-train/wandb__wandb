"""Implementation of launch agent."""
import asyncio
import logging
import os
import pprint
import threading
import time
import traceback
from dataclasses import dataclass
from multiprocessing import Event
from typing import Any, Dict, List, Optional, Union

import wandb
from wandb.apis.internal import Api
from wandb.errors import CommError
from wandb.sdk.launch._launch_add import launch_add
from wandb.sdk.launch.runner.local_container import LocalSubmittedRun
from wandb.sdk.launch.runner.local_process import LocalProcessRunner
from wandb.sdk.launch.sweeps.scheduler import Scheduler
from wandb.sdk.lib import runid

from .. import loader
from .._project_spec import create_project_from_spec, fetch_and_validate_project
from ..builder.build import construct_agent_configs
from ..errors import LaunchDockerError, LaunchError
from ..utils import LAUNCH_DEFAULT_PROJECT, LOG_PREFIX, PROJECT_SYNCHRONOUS
from .job_status_tracker import JobAndRunStatusTracker
from .run_queue_item_file_saver import RunQueueItemFileSaver

AGENT_POLLING_INTERVAL = 10
RECEIVED_JOB_POLLING_INTERVAL = 1  # more frequent when we know we have jobs

AGENT_POLLING = "POLLING"
AGENT_RUNNING = "RUNNING"
AGENT_KILLED = "KILLED"

HIDDEN_AGENT_RUN_TYPE = "sweep-controller"

MAX_RESUME_COUNT = 5

RUN_INFO_GRACE_PERIOD = 60

MAX_WAIT_RUN_STOPPED = 60

_env_timeout = os.environ.get("WANDB_LAUNCH_START_TIMEOUT")
if _env_timeout:
    try:
        RUN_START_TIMEOUT = float(_env_timeout)
    except ValueError:
        raise LaunchError(
            f"Invalid value for WANDB_LAUNCH_START_TIMEOUT: {_env_timeout}"
        )
else:
    RUN_START_TIMEOUT = 60 * 30  # default 30 minutes

_logger = logging.getLogger(__name__)


@dataclass
class JobSpecAndQueue:
    job: Dict[str, Any]
    queue: str


def _convert_access(access: str) -> str:
    """Convert access string to a value accepted by wandb."""
    access = access.upper()
    assert (
        access == "PROJECT" or access == "USER"
    ), "Queue access must be either project or user"
    return access


def _max_from_config(
    config: Dict[str, Any], key: str, default: int = 1
) -> Union[int, float]:
    """Get an integer from the config, or float.inf if -1.

    Utility for parsing integers from the agent config with a default, infinity
    handling, and integer parsing. Raises more informative error if parse error.
    """
    try:
        val = config.get(key)
        if val is None:
            val = default
        max_from_config = int(val)
    except ValueError as e:
        raise LaunchError(
            f"Error when parsing LaunchAgent config key: ['{key}': "
            f"{config.get(key)}]. Error: {str(e)}"
        )
    if max_from_config == -1:
        return float("inf")

    if max_from_config < 0:
        raise LaunchError(
            f"Error when parsing LaunchAgent config key: ['{key}': "
            f"{config.get(key)}]. Error: negative value."
        )
    return max_from_config


def _is_scheduler_job(run_spec: Dict[str, Any]) -> bool:
    """Determine whether a job/runSpec is a sweep scheduler."""
    if not run_spec:
        _logger.debug("Recieved runSpec in _is_scheduler_job that was empty")

    if run_spec.get("uri") != Scheduler.PLACEHOLDER_URI:
        return False

    if run_spec.get("resource") == "local-process":
        # Any job pushed to a run queue that has a scheduler uri is
        # allowed to use local-process
        if run_spec.get("job"):
            return True

        # If a scheduler is local-process and run through CLI, also
        #    confirm command is in format: [wandb scheduler <sweep>]
        cmd = run_spec.get("overrides", {}).get("entry_point", [])
        if len(cmd) < 3:
            return False

        if cmd[:2] != ["wandb", "scheduler"]:
            return False

    return True


class LaunchAgent:
    """Launch agent class which polls run given run queues and launches runs for wandb launch."""

    _instance = None

    def __new__(cls, *args, **kwargs):
        """Create a new instance of the LaunchAgent.

        This method ensures that only one instance of the LaunchAgent is created.
        This is done so that information about the agent can be accessed from
        elsewhere in the library.
        """
        if cls._instance is None:
            cls._instance = super().__new__(cls)
        return cls._instance

    @classmethod
    def name(cls) -> str:
        """Return the name of the agent."""
        cls._check_initialized()
        return cls._instance._name

    @classmethod
    def initialized(cls) -> bool:
        """Return whether the agent is initialized."""
        try:
            cls._check_initialized()
            return True
        except LaunchError:
            return False

    @classmethod
    def _check_initialized(cls) -> None:
        """Check that the agent has been initialized."""
        if cls._instance is None:
            raise LaunchError("LaunchAgent not initialized")

    def __init__(self, api: Api, config: Dict[str, Any]):
        """Initialize a launch agent.

        Arguments:
            api: Api object to use for making requests to the backend.
            config: Config dictionary for the agent.
        """
        self._entity = config["entity"]
        self._project = config["project"]
        self._api = api
        self._base_url = self._api.settings().get("base_url")
        self._ticks = 0
        self._jobs: Dict[int, JobAndRunStatusTracker] = {}
        self._jobs_lock = threading.Lock()
        self._jobs_event = Event()
        self._jobs_event.set()
        self._cwd = os.getcwd()
        self._namespace = runid.generate_id()
        self._access = _convert_access("project")
        self._max_jobs = _max_from_config(config, "max_jobs")
        self._max_schedulers = _max_from_config(config, "max_schedulers")
        self._secure_mode = config.get("secure_mode", False)
        self.default_config: Dict[str, Any] = config

        # Get agent version from env var if present, otherwise wandb version
        self.version: str = "wandb@" + wandb.__version__
        env_agent_version = os.environ.get("WANDB_AGENT_VERSION")
        if env_agent_version and env_agent_version != "wandb-launch-agent":
            self.version = env_agent_version

        # serverside creation
        self.gorilla_supports_agents = (
            self._api.launch_agent_introspection() is not None
        )
        self._gorilla_supports_fail_run_queue_items = (
            self._api.fail_run_queue_item_introspection()
        )

        self._queues: List[str] = config.get("queues", ["default"])
        create_response = self._api.create_launch_agent(
            self._entity,
            self._project,
            self._queues,
            self.default_config,
            self.version,
            self.gorilla_supports_agents,
        )
        self._id = create_response["launchAgentId"]
        if self._api.entity_is_team(self._entity):
            wandb.termwarn(
                f"{LOG_PREFIX}Agent is running on team entity ({self._entity}). Members of this team will be able to run code on this device."
            )

        agent_response = self._api.get_launch_agent(
            self._id, self.gorilla_supports_agents
        )
        self._name = agent_response["name"]
        self._init_agent_run()

    def fail_run_queue_item(
        self,
        run_queue_item_id: str,
        message: str,
        phase: str,
        files: Optional[List[str]] = None,
    ) -> None:
        if self._gorilla_supports_fail_run_queue_items:
            self._api.fail_run_queue_item(run_queue_item_id, message, phase, files)

    def _init_agent_run(self) -> None:
        # TODO: has it been long enough that all backends support agents?
        if self.gorilla_supports_agents:
            settings = wandb.Settings(silent=True, disable_git=True)
            self._wandb_run = wandb.init(
                project=self._project,
                entity=self._entity,
                settings=settings,
                id=self._name,
                job_type=HIDDEN_AGENT_RUN_TYPE,
            )
        else:
            self._wandb_run = None

    @property
    def thread_ids(self) -> List[int]:
        """Returns a list of keys running thread ids for the agent."""
        with self._jobs_lock:
            return list(self._jobs.keys())

    @property
    def num_running_schedulers(self) -> int:
        """Return just the number of schedulers."""
        with self._jobs_lock:
            return len([x for x in self._jobs if self._jobs[x].is_scheduler])

    @property
    def num_running_jobs(self) -> int:
        """Return the number of jobs not including schedulers."""
        with self._jobs_lock:
            return len([x for x in self._jobs if not self._jobs[x].is_scheduler])

    def pop_from_queue(self, queue: str) -> Any:
        """Pops an item off the runqueue to run as a job.

        Arguments:
            queue: Queue to pop from.

        Returns:
            Item popped off the queue.

        Raises:
            Exception: if there is an error popping from the queue.
        """
        try:
            ups = self._api.pop_from_run_queue(
                queue,
                entity=self._entity,
                project=self._project,
                agent_id=self._id,
            )
            return ups
        except Exception as e:
            print("Exception:", e)
            return None

    def print_status(self) -> None:
        """Prints the current status of the agent."""
        output_str = "agent "
        if self._name:
            output_str += f"{self._name} "
        if self.num_running_jobs < self._max_jobs:
            output_str += "polling on "
            if self._project != LAUNCH_DEFAULT_PROJECT:
                output_str += f"project {self._project}, "
            output_str += f"queues {','.join(self._queues)}, "
        output_str += (
            f"running {self.num_running_jobs} out of a maximum of {self._max_jobs} jobs"
        )

        wandb.termlog(f"{LOG_PREFIX}{output_str}")
        if self.num_running_jobs > 0:
            output_str += f": {','.join(str(job_id) for job_id in self.thread_ids)}"

        _logger.info(output_str)

    def update_status(self, status: str) -> None:
        """Update the status of the agent.

        Arguments:
            status: Status to update the agent to.
        """
        update_ret = self._api.update_launch_agent_status(
            self._id, status, self.gorilla_supports_agents
        )
        if not update_ret["success"]:
            wandb.termerror(f"{LOG_PREFIX}Failed to update agent status to {status}")

    async def finish_thread_id(
        self,
        thread_id: int,
        exception: Optional[Union[Exception, LaunchDockerError]] = None,
    ) -> None:
        """Removes the job from our list for now."""
        with self._jobs_lock:
            job_and_run_status = self._jobs[thread_id]
        if (
            job_and_run_status.entity is not None
            and job_and_run_status.entity != self._entity
        ):
            _logger.info(
                "Skipping check for completed run status because run is on a different entity than agent"
            )
        elif exception is not None:
            tb_str = traceback.format_exception(
                type(exception), value=exception, tb=exception.__traceback__
            )
            fnames = job_and_run_status.saver.save_contents(
                "".join(tb_str), "error.log", "error"
            )
            self.fail_run_queue_item(
                job_and_run_status.run_queue_item_id,
                str(exception),
                job_and_run_status.err_stage,
                fnames,
            )
        elif job_and_run_status.run is not None:
            run_info = None
            # We do some weird stuff here getting run info to check for a
            # created in run in W&B.
            #
            # We retry for 60 seconds with an exponential backoff in case
            # upsert run is taking a while.
            #
            # Sweep runs exist but have no info before they are started
            # so run_info returned will be None, while normal runs just throw a
            # comm error.
            logs = None
            start_time = time.time()
            interval = 1
            while True:
                try:
                    run_info = self._api.get_run_info(
                        self._entity,
                        job_and_run_status.project,
                        job_and_run_status.run_id,
                    )
                except CommError:
                    pass
                if (
                    run_info is not None
                    or time.time() - start_time > RUN_INFO_GRACE_PERIOD
                ):
                    break
                if run_info is None:
                    # Fetch the logs now if we don't get run info on the
                    # first try, in case the logs are cleaned from the runner
                    # environment (e.g. k8s) during the run info grace period.
                    if interval == 1:
                        logs = job_and_run_status.run.get_logs()
                    time.sleep(interval)
                    interval *= 2

            if run_info is None:
                fnames = None
                if job_and_run_status.completed_status == "finished":
                    _msg = "The submitted job exited successfully but failed to call wandb.init"
                else:
                    _msg = "The submitted run was not successfully started"
                if logs:
                    fnames = job_and_run_status.saver.save_contents(
                        logs, "error.log", "error"
                    )
                self.fail_run_queue_item(
                    job_and_run_status.run_queue_item_id, _msg, "run", fnames
                )
        else:
            _logger.info(f"Finish thread id {thread_id} had no exception and no run")
            wandb._sentry.exception(
                "launch agent called finish thread id on thread without run or exception"
            )

        # TODO:  keep logs or something for the finished jobs
        with self._jobs_lock:
            del self._jobs[thread_id]

        # update status back to polling if no jobs are running
        if len(self.thread_ids) == 0:
            self.update_status(AGENT_POLLING)

    def run_job(
        self, job: Dict[str, Any], queue: str, file_saver: RunQueueItemFileSaver
    ) -> None:
        """Set up project and run the job.

        Arguments:
            job: Job to run.
        """
        _msg = f"{LOG_PREFIX}Launch agent received job:\n{pprint.pformat(job)}\n"
        wandb.termlog(_msg)
        _logger.info(_msg)
        # update agent status
        self.update_status(AGENT_RUNNING)

        # parse job
        _logger.info("Parsing launch spec")
        launch_spec = job["runSpec"]

        # Abort if this job attempts to override secure mode
        self._assert_secure(launch_spec)
        job_tracker = JobAndRunStatusTracker(job["runQueueItemId"], queue, file_saver)

        asyncio.create_task(
            self.thread_run_job(
                launch_spec,
                job,
                self.default_config,
                self._api,
                job_tracker,
            )
        )

    def _assert_secure(self, launch_spec: Dict[str, Any]) -> None:
        """If secure mode is set, make sure no vulnerable keys are overridden."""
        if not self._secure_mode:
            return
        k8s_config = launch_spec.get("resource_args", {}).get("kubernetes", {})

        pod_secure_keys = ["hostPID", "hostIPC", "hostNetwork", "initContainers"]
        pod_spec = k8s_config.get("spec", {}).get("template", {}).get("spec", {})
        for key in pod_secure_keys:
            if key in pod_spec:
                raise ValueError(
                    f'This agent is configured to lock "{key}" in pod spec '
                    "but the job specification attempts to override it."
                )

        container_specs = pod_spec.get("containers", [])
        for container_spec in container_specs:
            if "command" in container_spec:
                raise ValueError(
                    'This agent is configured to lock "command" in container spec '
                    "but the job specification attempts to override it."
                )

        if launch_spec.get("overrides", {}).get("entry_point"):
            raise ValueError(
                'This agent is configured to lock the "entrypoint" override '
                "but the job specification attempts to override it."
            )

    async def loop(self) -> None:
        """Loop infinitely to poll for jobs and run them.

        Raises:
            KeyboardInterrupt: if the agent is requested to stop.
        """
        self.print_status()
        try:
            while True:
                job = None
                self._ticks += 1
                agent_response = self._api.get_launch_agent(
                    self._id, self.gorilla_supports_agents
                )
                if agent_response["stopPolling"]:
                    # shutdown process and all jobs if requested from ui
                    raise KeyboardInterrupt
                if self.num_running_jobs < self._max_jobs:
                    # only check for new jobs if we're not at max
                    job_and_queue = self.get_job_and_queue()
                    # these will either both be None, or neither will be None
                    if job_and_queue is not None:
                        job = job_and_queue.job
                        queue = job_and_queue.queue
                        try:
                            file_saver = RunQueueItemFileSaver(
                                self._wandb_run, job["runQueueItemId"]
                            )
                            if _is_scheduler_job(job.get("runSpec", {})):
                                # If job is a scheduler, and we are already at the cap, ignore,
                                #    don't ack, and it will be pushed back onto the queue in 1 min
                                if self.num_running_schedulers >= self._max_schedulers:
                                    wandb.termwarn(
                                        f"{LOG_PREFIX}Agent already running the maximum number "
                                        f"of sweep schedulers: {self._max_schedulers}. To set "
                                        "this value use `max_schedulers` key in the agent config"
                                    )
                                    continue
                            self.run_job(job, queue, file_saver)
                        except Exception as e:
                            wandb.termerror(
                                f"{LOG_PREFIX}Error running job: {traceback.format_exc()}"
                            )
                            wandb._sentry.exception(e)

                            # always the first phase, because we only enter phase 2 within the thread
                            files = file_saver.save_contents(
                                contents=traceback.format_exc(),
                                fname="error.log",
                                file_sub_type="error",
                            )
                            self.fail_run_queue_item(
                                run_queue_item_id=job["runQueueItemId"],
                                message=str(e),
                                phase="agent",
                                files=files,
                            )

                if self._ticks % 2 == 0:
                    if len(self.thread_ids) == 0:
                        self.update_status(AGENT_POLLING)
                    else:
                        self.update_status(AGENT_RUNNING)
                    self.print_status()

                if self.num_running_jobs == self._max_jobs or job is None:
                    # all threads busy or did not receive job
                    await asyncio.sleep(AGENT_POLLING_INTERVAL)
                else:
                    await asyncio.sleep(RECEIVED_JOB_POLLING_INTERVAL)

        except KeyboardInterrupt:
            self.update_status(AGENT_KILLED)
            wandb.termlog(f"{LOG_PREFIX}Shutting down, active jobs:")
            self.print_status()
        finally:
            self._jobs_event.clear()

    # Threaded functions
    async def thread_run_job(
        self,
        launch_spec: Dict[str, Any],
        job: Dict[str, Any],
        default_config: Dict[str, Any],
        api: Api,
        job_tracker: JobAndRunStatusTracker,
    ) -> None:
        thread_id = threading.current_thread().ident
        assert thread_id
        exception: Optional[Union[LaunchDockerError, Exception]] = None
        try:
            with self._jobs_lock:
                self._jobs[thread_id] = job_tracker
            await self._thread_run_job(
                launch_spec, job, default_config, api, thread_id, job_tracker
            )
        except LaunchDockerError as e:
            wandb.termerror(
                f"{LOG_PREFIX}agent {self._name} encountered an issue while starting Docker, see above output for details."
            )
            exception = e
            wandb._sentry.exception(e)
        except LaunchError as e:
            wandb.termerror(f"{LOG_PREFIX}Error running job: {e}")
            exception = e
            wandb._sentry.exception(e)
        except Exception as e:
            wandb.termerror(f"{LOG_PREFIX}Error running job: {traceback.format_exc()}")
            exception = e
            wandb._sentry.exception(e)
        finally:
            await self.finish_thread_id(thread_id, exception)

    async def _thread_run_job(
        self,
        launch_spec: Dict[str, Any],
        job: Dict[str, Any],
        default_config: Dict[str, Any],
        api: Api,
        thread_id: int,
        job_tracker: JobAndRunStatusTracker,
    ) -> None:
        project = create_project_from_spec(launch_spec, api)
        api.ack_run_queue_item(job["runQueueItemId"], project.run_id)
        # don't launch sweep runs if the sweep isn't healthy
        if launch_spec.get("sweep_id"):
            try:
                state = api.get_sweep_state(
                    sweep=launch_spec["sweep_id"],
                    entity=launch_spec["entity"],
                    project=launch_spec["project"],
                )
            except Exception as e:
                _logger.debug(f"Fetch sweep state error: {e}")
                state = None

            if state != "RUNNING" and state != "PAUSED":
                raise LaunchError(
                    f"Launch agent picked up sweep job, but sweep ({launch_spec['sweep_id']}) was in a terminal state ({state})"
                )

        job_tracker.update_run_info(project)
        _logger.info("Fetching and validating project...")
        project = fetch_and_validate_project(project, api)
        _logger.info("Fetching resource...")
        resource = launch_spec.get("resource") or "local-container"
        backend_config: Dict[str, Any] = {
            PROJECT_SYNCHRONOUS: False,  # agent always runs async
        }
        _logger.info("Loading backend")
        override_build_config = launch_spec.get("builder")

        _, build_config, registry_config = construct_agent_configs(
            default_config, override_build_config
        )
        image_uri = project.docker_image
        entrypoint = project.get_single_entry_point()
        environment = loader.environment_from_config(
            default_config.get("environment", {})
        )
        registry = loader.registry_from_config(registry_config, environment)
        builder = loader.builder_from_config(build_config, environment, registry)
        backend = loader.runner_from_config(
            resource, api, backend_config, environment, registry
        )

        if not (project.docker_image or isinstance(backend, LocalProcessRunner)):
            assert entrypoint is not None
            image_uri = builder.build_image(project, entrypoint, job_tracker)

        _logger.info("Backend loaded...")
        if isinstance(backend, LocalProcessRunner):
            run = await backend.run(project, image_uri)
        else:
            assert image_uri
            run = await backend.run(project, image_uri)
        if _is_scheduler_job(launch_spec):
            with self._jobs_lock:
                self._jobs[thread_id].is_scheduler = True
            wandb.termlog(
                f"{LOG_PREFIX}Preparing to run sweep scheduler "
                f"({self.num_running_schedulers}/{self._max_schedulers})"
            )

        if not run:
            with self._jobs_lock:
                job_tracker.failed_to_start = True
            return
        with self._jobs_lock:
            job_tracker.run = run
        start_time = time.time()
        stopped_time: Optional[float] = None
        while self._jobs_event.is_set():
            # If run has failed to start before timeout, kill it
            state = run.get_status().state
            if state == "starting" and RUN_START_TIMEOUT > 0:
                if time.time() - start_time > RUN_START_TIMEOUT:
                    run.cancel()
                    raise LaunchError(
                        f"Run failed to start within {RUN_START_TIMEOUT} seconds. "
                        "If you want to increase this timeout, set WANDB_LAUNCH_START_TIMEOUT "
                        "to a larger value."
                    )
            if self._check_run_finished(job_tracker, launch_spec):
                return
<<<<<<< HEAD
            await asyncio.sleep(AGENT_POLLING_INTERVAL)
=======
            if job_tracker.check_wandb_run_stopped(self._api):
                if stopped_time is None:
                    stopped_time = time.time()
                else:
                    if time.time() - stopped_time > MAX_WAIT_RUN_STOPPED:
                        run.cancel()

            time.sleep(AGENT_POLLING_INTERVAL)
>>>>>>> 10b067a7
        # temp: for local, kill all jobs. we don't yet have good handling for different
        # types of runners in general
        if isinstance(run, LocalSubmittedRun) and run._command_proc is not None:
            run._command_proc.kill()

    def _check_run_finished(
        self, job_tracker: JobAndRunStatusTracker, launch_spec: Dict[str, Any]
    ) -> bool:
        if job_tracker.completed_status:
            return True

        # the run can be done before the run has started
        # but can also be none if the run failed to start
        # so if there is no run, either the run hasn't started yet
        # or it has failed
        if job_tracker.run is None:
            if job_tracker.failed_to_start:
                return True
            return False

        known_error = False
        try:
            run = job_tracker.run
            status = run.get_status().state

            if status == "preempted" and job_tracker.entity == self._entity:
                config = launch_spec.copy()
                config["run_id"] = job_tracker.run_id
                config["_resume_count"] = config.get("_resume_count", 0) + 1
                with self._jobs_lock:
                    job_tracker.completed_status = status
                if config["_resume_count"] > MAX_RESUME_COUNT:
                    wandb.termlog(
                        f"{LOG_PREFIX}Run {job_tracker.run_id} has already resumed {MAX_RESUME_COUNT} times."
                    )
                    return True
                wandb.termlog(
                    f"{LOG_PREFIX}Run {job_tracker.run_id} was preempted, requeueing..."
                )

                if "sweep_id" in config:
                    # allow resumed runs from sweeps that have already completed by removing
                    # the sweep id before pushing to queue
                    del config["sweep_id"]

                launch_add(
                    config=config,
                    project_queue=self._project,
                    queue_name=job_tracker.queue,
                )
                return True
            # TODO change these statuses to an enum
            if status in ["stopped", "failed", "finished", "preempted"]:
                if job_tracker.is_scheduler:
                    wandb.termlog(f"{LOG_PREFIX}Scheduler finished with ID: {run.id}")
                    if status == "failed":
                        # on fail, update sweep state. scheduler run_id should == sweep_id
                        try:
                            self._api.set_sweep_state(
                                sweep=job_tracker.run_id,
                                entity=job_tracker.entity,
                                project=job_tracker.project,
                                state="CANCELED",
                            )
                        except Exception as e:
                            raise LaunchError(f"Failed to update sweep state: {e}")
                else:
                    wandb.termlog(f"{LOG_PREFIX}Job finished with ID: {run.id}")
                with self._jobs_lock:
                    job_tracker.completed_status = status
                return True

            return False
        except LaunchError as e:
            wandb.termerror(
                f"{LOG_PREFIX}Terminating job {run.id} because it failed to start: {str(e)}"
            )
            known_error = True
            with self._jobs_lock:
                job_tracker.failed_to_start = True
        # TODO: make get_status robust to errors for each runner, and handle them
        except Exception as e:
            wandb.termerror(f"{LOG_PREFIX}Error getting status for job {run.id}")
            wandb.termerror(traceback.format_exc())
            _logger.info("---")
            _logger.info("Caught exception while getting status.")
            _logger.info(f"Job ID: {run.id}")
            _logger.info(traceback.format_exc())
            _logger.info("---")
            wandb._sentry.exception(e)
        return known_error

    def get_job_and_queue(self) -> Optional[JobSpecAndQueue]:
        for queue in self._queues:
            job = self.pop_from_queue(queue)
            if job is not None:
                return JobSpecAndQueue(job, queue)
        return None<|MERGE_RESOLUTION|>--- conflicted
+++ resolved
@@ -678,18 +678,14 @@
                     )
             if self._check_run_finished(job_tracker, launch_spec):
                 return
-<<<<<<< HEAD
-            await asyncio.sleep(AGENT_POLLING_INTERVAL)
-=======
             if job_tracker.check_wandb_run_stopped(self._api):
                 if stopped_time is None:
                     stopped_time = time.time()
                 else:
                     if time.time() - stopped_time > MAX_WAIT_RUN_STOPPED:
                         run.cancel()
-
-            time.sleep(AGENT_POLLING_INTERVAL)
->>>>>>> 10b067a7
+            await asyncio.sleep(AGENT_POLLING_INTERVAL)
+
         # temp: for local, kill all jobs. we don't yet have good handling for different
         # types of runners in general
         if isinstance(run, LocalSubmittedRun) and run._command_proc is not None:

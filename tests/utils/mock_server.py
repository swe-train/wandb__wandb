"""Mock Server for simple calls the cli and public api make"""

from datetime import datetime, timedelta
import functools
import gzip
import json
import logging
import os
import platform
import re
import sys
import threading
import time
import urllib.parse

from flask import Flask, request, g, jsonify
import requests
from werkzeug.exceptions import BadRequest
import yaml

# HACK: restore first two entries of sys path after wandb load
save_path = sys.path[:2]
import wandb

sys.path[0:0] = save_path

RequestsMock = None
InjectRequestsParse = None
ArtifactEmulator = None


def load_modules(use_yea=False):
    global RequestsMock, InjectRequestsParse, ArtifactEmulator
    if use_yea:
        from yea_wandb.mock_requests import RequestsMock, InjectRequestsParse
        from yea_wandb.artifact_emu import ArtifactEmulator
    else:
        from tests.utils.mock_requests import RequestsMock, InjectRequestsParse
        from tests.utils.artifact_emu import ArtifactEmulator


# global (is this safe?)
ART_EMU = None


def default_ctx():
    return {
        "fail_graphql_count": 0,  # used via "fail_graphql_times"
        "fail_storage_count": 0,  # used via "fail_storage_times"
        "rate_limited_count": 0,  # used via "rate_limited_times"
        "graphql_conflict": False,
        "num_search_users": 1,
        "page_count": 0,
        "page_times": 2,
        "requested_file": "weights.h5",
        "current_run": None,
        "files": {},
        "k8s": False,
<<<<<<< HEAD
        "resume": False,
        "config": [],
        "summary": [],
=======
        "resume": None,
>>>>>>> 6e4d5f70
        "file_bytes": {},
        "manifests_created": [],
        "artifacts": {},
        "artifacts_by_id": {},
        "artifacts_created": {},
        "portfolio_links": {},
        "upsert_bucket_count": 0,
        "out_of_date": False,
        "empty_query": False,
        "local_none": False,
        "run_queues_return_default": True,
        "run_queues": {"1": []},
        "num_popped": 0,
        "num_acked": 0,
        "max_cli_version": "0.13.0",
        "runs": {},
        "run_ids": [],
        "file_names": [],
        "emulate_artifacts": None,
        "emulate_azure": False,
        "run_state": "running",
        "run_queue_item_check_count": 0,
        "run_script_type": "python",
        "alerts": [],
        "gorilla_supports_launch_agents": True,
        "launch_agents": {},
        "successfully_create_default_queue": True,
        "launch_agent_update_fail": False,
        "stop_launch_agent": False,
        "swappable_artifacts": False,
        "used_artifact_info": None,
        "invalid_launch_spec_project": False,
        "n_sweep_runs": 0,
        "code_saving_enabled": True,
        "sentry_events": [],
        "run_cuda_version": None,
        # relay mode, keep track of upsert runs for validation
        "relay_run_info": {},
    }


def mock_server(mocker):
    load_modules()
    ctx = default_ctx()
    app = create_app(ctx)
    mock = RequestsMock(app, ctx)
    # We mock out all requests libraries, couldn't find a way to mock the core lib
    sdk_path = "wandb.sdk"
    mocker.patch("wandb_gql.transport.requests.requests", mock)
    mocker.patch("wandb.wandb_sdk.internal.file_stream.requests", mock)
    mocker.patch("wandb.wandb_sdk.internal.internal_api.requests", mock)
    mocker.patch("wandb.wandb_sdk.internal.update.requests", mock)
    mocker.patch("wandb.wandb_sdk.internal.sender.requests", mock)
    mocker.patch("wandb.apis.public.requests", mock)
    mocker.patch("wandb.util.requests", mock)
    mocker.patch("wandb.wandb_sdk.wandb_artifacts.requests", mock)
    mocker.patch("azure.core.pipeline.transport._requests_basic.requests", mock)
    print("Patched requests everywhere", os.getpid())
    return mock


def run(ctx):
    if ctx["resume"]:
        now = datetime.now()
        created_at = (now - timedelta(days=1)).isoformat()
    else:
        created_at = datetime.now().isoformat()

    stopped = ctx.get("stopped", False)
    base_url = request.url_root.rstrip("/")

    # for wandb_tests::wandb_restore_name_not_found
    # if there is a fileName query, and this query is for nofile.h5
    # return an empty file. otherwise, return the usual weights.h5
    if ctx.get("graphql"):
        fileNames = ctx["graphql"][-1]["variables"].get("fileNames")
    else:
        fileNames = None
    if fileNames == ["nofile.h5"]:
        fileNode = {
            "id": "file123",
            "name": "nofile.h5",
            "sizeBytes": 0,
            "md5": "0",
            "url": base_url + "/storage?file=nofile.h5",
        }
    else:
        fileNode = {
            "id": "file123",
            "name": ctx["requested_file"],
            "sizeBytes": 20,
            "md5": "XXX",
            "url": base_url + "/storage?file=%s" % ctx["requested_file"],
            "directUrl": base_url
            + "/storage?file=%s&direct=true" % ctx["requested_file"],
        }
    if ctx["run_script_type"] == "notebook":
        program_name = "one_cell.ipynb"
    elif ctx["run_script_type"] == "shell":
        program_name = "test.sh"
    elif ctx["run_script_type"] == "python":
        program_name = "train.py"
    elif ctx["run_script_type"] == "unknown":
        program_name = "unknown.unk"
    return {
        "id": "test",
        "name": "test",
        "displayName": "beast-bug-33",
        "state": "running",
        "config": '{"epochs": {"value": 10}}',
        "group": "A",
        "jobType": "test",
        "description": "",
        "systemMetrics": '{"cpu": 100}',
        "summaryMetrics": '{"acc": 100, "loss": 0}',
        "fileCount": 1,
        "history": [
            '{"acc": 10, "loss": 90}',
            '{"acc": 20, "loss": 80}',
            '{"acc": 30, "loss": 70}',
        ],
        "events": ['{"cpu": 10}', '{"cpu": 20}', '{"cpu": 30}'],
        "files": {
            # Special weights url by default, if requesting upload we set the name
            "edges": [
                {
                    "node": fileNode,
                }
            ]
        },
        "sampledHistory": [[{"loss": 0, "acc": 100}, {"loss": 1, "acc": 0}]],
        "shouldStop": False,
        "failed": False,
        "stopped": stopped,
        "running": True,
        "tags": [],
        "notes": None,
        "sweepName": None,
        "createdAt": created_at,
        "updatedAt": datetime.now().isoformat(),
        "runInfo": {
            "program": program_name,
            "args": [],
            "os": platform.system(),
            "python": platform.python_version(),
            "colab": None,
            "executable": None,
            "codeSaved": False,
            "cpuCount": 12,
            "gpuCount": 0,
            "git": {
                "remote": "https://foo:bar@github.com/FooTest/Foo.git",
                "commit": "HEAD",
            },
        },
    }


def artifact(
    ctx,
    collection_name="mnist",
    state="COMMITTED",
    request_url_root="",
    id_override=None,
):
    _id = str(ctx["page_count"]) if id_override is None else id_override
    return {
        "id": _id,
        "digest": "abc123",
        "description": "",
        "state": state,
        "size": 10000,
        "createdAt": datetime.now().isoformat(),
        "updatedAt": datetime.now().isoformat(),
        "versionIndex": ctx["page_count"],
        "labels": [],
        "metadata": "{}",
        "aliases": [
            {
                "artifactCollectionName": collection_name,
                "alias": "v%i" % ctx["page_count"],
            }
        ],
        "artifactSequence": {
            "name": collection_name,
        },
        "artifactType": {"name": "dataset"},
        "currentManifest": {
            "file": {
                "directUrl": request_url_root
                + f"/storage?file=wandb_manifest.json&id={_id}"
            }
        },
    }


def paginated(node, ctx, extra={}):
    next_page = False
    ctx["page_count"] += 1
    if ctx["page_count"] < ctx["page_times"]:
        next_page = True
    edge = {"node": node, "cursor": "abc123"}
    edge.update(extra)
    return {
        "edges": [edge],
        "pageInfo": {"endCursor": "abc123", "hasNextPage": next_page},
    }


class CTX:
    """This is a silly threadsafe wrapper for getting ctx into the server
    NOTE: This will stop working for live_mock_server if we make pytest run
    in parallel.
    """

    lock = threading.Lock()
    STATE = None

    def __init__(self, ctx):
        self.ctx = ctx

    def get(self):
        return self.ctx

    def set(self, ctx):
        self.ctx = ctx
        CTX.persist(self)
        return self.ctx

    @classmethod
    def persist(cls, instance):
        with cls.lock:
            cls.STATE = instance.ctx

    @classmethod
    def load(cls, default):
        with cls.lock:
            if cls.STATE is not None:
                return CTX(cls.STATE)
            else:
                return CTX(default)


def get_ctx():
    if "ctx" not in g:
        g.ctx = CTX.load(default_ctx())
    return g.ctx.get()


def get_run_ctx(run_id):
    glob_ctx = get_ctx()
    run_ctx = glob_ctx["runs"][run_id]
    return run_ctx


def set_ctx(ctx):
    get_ctx()
    g.ctx.set(ctx)


def _bucket_config(ctx):
    files = ["wandb-metadata.json", "diff.patch"]
    if "bucket_config" in ctx and "files" in ctx["bucket_config"]:
        files = ctx["bucket_config"]["files"]
    base_url = request.url_root.rstrip("/")
    return {
        "commit": "HEAD",
        "github": "https://github.com/vanpelt",
        "config": '{"foo":{"value":"bar"}}',
        "files": {
            "edges": [
                {
                    "node": {
                        "url": base_url + "/storage?file=" + name,
                        "directUrl": base_url
                        + "/storage?file="
                        + name
                        + "&direct=true",
                        "updatedAt": datetime.now().isoformat(),
                        "name": name,
                    }
                }
                for name in files
            ]
        },
    }


class HttpException(Exception):
    status_code = 500

    def __init__(self, message, status_code=None, payload=None):
        Exception.__init__(self)
        self.message = message
        if status_code is not None:
            self.status_code = status_code
        self.payload = payload

    def to_dict(self):
        rv = dict(self.payload or ())
        rv["error"] = self.message
        return rv


class SnoopRelay:

    _inject_count: int
    _inject_time: float

    def __init__(self):
        self._inject_count = 0
        self._inject_time = 0.0

    def relay(self, func):
        @functools.wraps(func)
        def wrapper(*args, **kwargs):

            # Normal mockserver mode, disable live relay and call next function
            if not os.environ.get("MOCKSERVER_RELAY"):
                return func(*args, **kwargs)

            if request.method == "POST":
                url_path = request.path
                body = request.get_json()

                base_url = os.environ.get(
                    "MOCKSERVER_RELAY_REMOTE_BASE_URL",
                    "https://api.wandb.ai",
                )
                url = urllib.parse.urljoin(base_url, url_path)

                resp = requests.post(url, json=body)
                data = resp.json()
                run_obj = data.get("data", {}).get("upsertBucket", {}).get("bucket", {})
                project_obj = run_obj.get("project", {})

                run_id = run_obj.get("name")
                project = project_obj.get("name")
                entity = project_obj.get("entity", {}).get("name")

                ctx = get_ctx()
                if run_id:
                    ctx["relay_run_info"].setdefault(run_id, {})
                    ctx["relay_run_info"][run_id]["project"] = project
                    ctx["relay_run_info"][run_id]["entity"] = entity

                # TODO: This is a hardcoded for now, will add inject specification to the yea file
                if run_id and run_id.startswith("inject"):
                    time_now = time.time()
                    if self._inject_count == 0:
                        self._inject_time = time_now
                    self._inject_count += 1
                    if time_now < self._inject_time + 21:
                        # print("INJECT", self._inject_count, time_now, self._inject_time)
                        time.sleep(12)
                        raise HttpException("some error", status_code=500)
                return data
            assert False  # we do not support get requests yet, and likely never will :)

            return func(*args, **kwargs)

        return wrapper

    def context_enrich(self, ctx):
        for run_id, run_info in ctx["relay_run_info"].items():
            run_num = len(ctx["runs"])
            insert = run_id not in ctx["run_ids"]
            if insert:
                ctx["run_ids"].append(run_id)
            run_ctx = ctx["runs"].setdefault(run_id, default_ctx())

            # NOTE: not used, added for consistency with non-relay mode
            r = run_ctx.setdefault("run", {})
            r.setdefault("display_name", f"relay_name-{run_num}")
            r.setdefault("storage_id", f"storageid{run_num}")
            r.setdefault("project_name", "relay_proj")
            r.setdefault("entity_name", "relay_entity")

            # TODO: handle errors better
            try:
                import wandb

                api = wandb.Api(
                    overrides={
                        "base_url": os.environ.get(
                            "MOCKSERVER_RELAY_REMOTE_BASE_URL",
                            "https://api.wandb.ai",
                        )
                    }
                )
                run = api.run(f"{run_info['entity']}/{run_info['project']}/{run_id}")
            except Exception as e:
                print(f"ERROR: problem calling public api for run {run_id}", e)
                continue

            value_config = {k: dict(value=v) for k, v in run.rawconfig.items()}
            # TODO: need to have a correct state mapping
            exitcode = 0 if run.state == "finished" else 1

            for c in ctx, run_ctx:
                c.setdefault("config", []).append(dict(value_config))
                c.setdefault("file_stream", []).append(
                    dict(
                        exitcode=exitcode,
                        files={
                            "wandb-summary.json": dict(
                                offset=0, content=[json.dumps(run.summary_metrics)]
                            )
                        },
                    )
                )
            ctx["runs"][run_id] = run_ctx
        # print("SEND", ctx)
        return ctx


def create_app(user_ctx=None):
    app = Flask(__name__)
    # When starting in live mode, user_ctx is a fancy object
    if isinstance(user_ctx, dict):
        with app.app_context():
            set_ctx(user_ctx)
    snoop = SnoopRelay()

    @app.teardown_appcontext
    def persist_ctx(exc):
        if "ctx" in g:
            CTX.persist(g.ctx)

    @app.errorhandler(HttpException)
    def handle_http_exception(error):
        response = jsonify(error.to_dict())
        # For azure storage
        response.headers["x-ms-error-code"] = 500
        response.status_code = error.status_code
        return response

    @app.route("/ctx", methods=["GET", "PUT", "DELETE"])
    def update_ctx():
        """Updating context for live_mock_server"""
        ctx = get_ctx()
        # in Flask/Werkzeug 2.1.0 get_json raises an exception on
        # empty json, so we try/catch here
        try:
            body = request.get_json()
        except BadRequest:
            body = None

        if request.method == "GET":
            ctx = snoop.context_enrich(ctx)
            return json.dumps(ctx)
        elif request.method == "DELETE":
            app.logger.info("resetting context")
            set_ctx(default_ctx())
            return json.dumps(get_ctx())
        else:
            ctx.update(body)
            # TODO: tests in CI failed on this
            set_ctx(ctx)
            app.logger.info("updated context %s", ctx)
            return json.dumps(get_ctx())

    @app.route("/graphql", methods=["POST"])
    @snoop.relay
    def graphql():
        #  TODO: in tests wandb-username is set to the test name, lets scope ctx to it
        ctx = get_ctx()
        base_url = request.url_root.rstrip("/")
        test_name = request.headers.get("X-WANDB-USERNAME")
        if test_name:
            app.logger.info("Test request from: %s", test_name)
        app.logger.info("graphql post")

        if "fail_graphql_times" in ctx:
            if ctx["fail_graphql_count"] < ctx["fail_graphql_times"]:
                ctx["fail_graphql_count"] += 1
                return json.dumps({"errors": ["Server down"]}), 500
        if "rate_limited_times" in ctx:
            if ctx["rate_limited_count"] < ctx["rate_limited_times"]:
                ctx["rate_limited_count"] += 1
                return json.dumps({"error": "rate limit exceeded"}), 429
        if ctx["graphql_conflict"]:
            return json.dumps({"error": "resource already exists"}), 409

        # Setup artifact emulator (should this be somewhere else?)
        emulate_random_str = ctx["emulate_artifacts"]
        global ART_EMU
        if emulate_random_str:
            if ART_EMU is None or ART_EMU._random_str != emulate_random_str:
                ART_EMU = ArtifactEmulator(
                    random_str=emulate_random_str, ctx=ctx, base_url=base_url
                )
        else:
            ART_EMU = None

        body = request.get_json()
        app.logger.info("graphql post body: %s", body)

        if body["variables"].get("run"):
            ctx["current_run"] = body["variables"]["run"]

        if body["variables"].get("files"):
            requested_file = body["variables"]["files"][0]
            ctx["requested_file"] = requested_file
            emulate_azure = ctx.get("emulate_azure")
            # Azure expects the request path of signed urls to have 2 parts
            upload_headers = []
            if emulate_azure:
                url = (
                    base_url
                    + "/storage/azure/"
                    + ctx["current_run"]
                    + "/"
                    + requested_file
                )
                upload_headers.append("x-ms-blob-type:Block")
                upload_headers.append("Content-MD5:{}".format("AAAA"))
            else:
                url = base_url + "/storage?file={}&run={}".format(
                    urllib.parse.quote(requested_file), ctx["current_run"]
                )
            return json.dumps(
                {
                    "data": {
                        "model": {
                            "bucket": {
                                "id": "storageid",
                                "files": {
                                    "uploadHeaders": upload_headers,
                                    "edges": [
                                        {
                                            "node": {
                                                "name": requested_file,
                                                "url": url,
                                                "directUrl": url + "&direct=true",
                                            }
                                        }
                                    ],
                                },
                            }
                        }
                    }
                }
            )
        if "historyTail" in body["query"]:
            if ctx["resume"] is True:
                hist_tail = '["{\\"_step\\": 15, \\"acc\\": 1, \\"_runtime\\": 60}"]'
                return json.dumps(
                    {
                        "data": {
                            "model": {
                                "bucket": {
                                    "name": "test",
                                    "displayName": "funky-town-13",
                                    "id": "test",
                                    "config": '{"epochs": {"value": 10}}',
                                    "summaryMetrics": '{"acc": 10, "best_val_loss": 0.5, "_wandb": {"runtime": 50}}',
                                    "logLineCount": 14,
                                    "historyLineCount": 15,
                                    "eventsLineCount": 0,
                                    "historyTail": hist_tail,
                                    "eventsTail": '["{\\"_runtime\\": 70}"]',
                                }
                            }
                        }
                    }
                )
            else:
                return json.dumps({"data": {"model": {"bucket": None}}})
        if "query Runs(" in body["query"]:
            return json.dumps(
                {
                    "data": {
                        "project": {
                            "runCount": 4,
                            "readOnly": False,
                            "runs": paginated(run(ctx), ctx),
                        }
                    }
                }
            )
        if "reportCursor" in body["query"]:
            page_count = ctx["page_count"]
            return json.dumps(
                {
                    "data": {
                        "project": {
                            "allViews": paginated(
                                {
                                    "name": "test-report",
                                    "description": "test-description",
                                    "user": {
                                        "username": body["variables"]["entity"],
                                        "photoUrl": "test-url",
                                    },
                                    "spec": '{"version": 5}',
                                    "updatedAt": datetime.now().isoformat(),
                                    "pageCount": page_count,
                                },
                                ctx,
                            )
                        }
                    }
                }
            )
        for query_name in [
            "Run",
            "RunInfo",
            "RunState",
            "RunFiles",
            "RunFullHistory",
            "RunSampledHistory",
        ]:
            if f"query {query_name}(" in body["query"]:
                # if querying state of run, change context from running to finished
                if "RunFragment" not in body["query"] and "state" in body["query"]:
                    ret_val = json.dumps(
                        {"data": {"project": {"run": {"state": ctx.get("run_state")}}}}
                    )
                    ctx["run_state"] = "finished"
                    return ret_val
                return json.dumps({"data": {"project": {"run": run(ctx)}}})
        for query_name in [
            "Model",  # backward compatible for 0.12.10 and below
            "RunConfigs",
            "RunResumeStatus",
            "RunStoppedStatus",
            "RunUploadUrls",
            "RunDownloadUrls",
            "RunDownloadUrl",
        ]:
            if f"query {query_name}(" in body["query"]:
                if "project(" in body["query"]:
                    project_field_name = "project"
                    run_field_name = "run"
                else:
                    project_field_name = "model"
                    run_field_name = "bucket"
                if (
                    "commit" in body["query"]
                    or body["variables"].get("fileName") == "wandb-metadata.json"
                ):
                    run_config = _bucket_config(ctx)
                else:
                    run_config = run(ctx)
                return json.dumps(
                    {"data": {project_field_name: {run_field_name: run_config}}}
                )
        # Models() is backward compatible for 0.12.10 and below
        if "query Models(" in body["query"] or "query EntityProjects(" in body["query"]:
            return json.dumps(
                {
                    "data": {
                        "models": {
                            "edges": [
                                {
                                    "node": {
                                        "id": "123",
                                        "name": "myname",
                                        "project": "myproj",
                                    }
                                }
                            ]
                        }
                    }
                }
            )
        if "query Projects(" in body["query"]:
            return json.dumps(
                {
                    "data": {
                        "models": paginated(
                            {
                                "id": "1",
                                "name": "test-project",
                                "entityName": body["variables"]["entity"],
                                "createdAt": "now",
                                "isBenchmark": False,
                            },
                            ctx,
                        )
                    }
                }
            )
        if "query Viewer " in body["query"]:
            viewer_dict = {
                "data": {
                    "viewer": {
                        "entity": "mock_server_entity",
                        "admin": False,
                        "email": "mock@server.test",
                        "username": "mock",
                        "teams": {"edges": []},  # TODO make configurable for cli_test
                    },
                },
            }
            code_saving_enabled = ctx.get("code_saving_enabled")
            if code_saving_enabled is not None:
                viewer_dict["data"]["viewer"][
                    "flags"
                ] = f'{{"code_saving_enabled": {str(code_saving_enabled).lower()}}}'
            server_info = {
                "serverInfo": {
                    "cliVersionInfo": {
                        "max_cli_version": str(ctx.get("max_cli_version", "0.10.33"))
                    },
                    "latestLocalVersionInfo": {
                        "outOfDate": ctx.get("out_of_date", False),
                        "latestVersionString": str(ctx.get("latest_version", "0.9.42")),
                    },
                }
            }

            if ctx["empty_query"]:
                server_info["serverInfo"].pop("latestLocalVersionInfo")
            elif ctx["local_none"]:
                server_info["serverInfo"]["latestLocalVersionInfo"] = None

            viewer_dict["data"].update(server_info)

            return json.dumps(viewer_dict)

        if "query ProbeServerCapabilities" in body["query"]:
            if ctx["empty_query"]:
                return json.dumps(
                    {
                        "data": {
                            "QueryType": {
                                "fields": [
                                    {"name": "serverInfo"},
                                ]
                            },
                            "ServerInfoType": {
                                "fields": [
                                    {"name": "cliVersionInfo"},
                                    {"name": "exposesExplicitRunQueueAckPath"},
                                ]
                            },
                        }
                    }
                )

            return json.dumps(
                {
                    "data": {
                        "QueryType": {
                            "fields": [
                                {"name": "serverInfo"},
                            ]
                        },
                        "ServerInfoType": {
                            "fields": [
                                {"name": "cliVersionInfo"},
                                {"name": "latestLocalVersionInfo"},
                                {"name": "exposesExplicitRunQueueAckPath"},
                            ]
                        },
                    }
                }
            )

        if "query ProbeServerUseArtifactInput" in body["query"]:
            return json.dumps(
                {
                    "data": {
                        "UseArtifactInputInfoType": {
                            "inputFields": [
                                {"name": "entityName"},
                                {"name": "projectName"},
                                {"name": "runName"},
                                {"name": "artifactID"},
                                {"name": "usedAs"},
                                {"name": "clientMutationId"},
                            ]
                        },
                    }
                }
            )

        if "query Sweep(" in body["query"] or "query SweepWithRuns(" in body["query"]:
            return json.dumps(
                {
                    "data": {
                        "project": {
                            "sweep": {
                                "id": "1234",
                                "name": "fun-sweep-10",
                                "state": "running",
                                "bestLoss": 0.33,
                                "config": yaml.dump(
                                    {
                                        "controller": {"type": "local"},
                                        "method": "random",
                                        "parameters": {
                                            "param1": {
                                                "values": [1, 2, 3],
                                                "distribution": "categorical",
                                            },
                                            "param2": {
                                                "values": [1, 2, 3],
                                                "distribution": "categorical",
                                            },
                                        },
                                        "program": "train-dummy.py",
                                    }
                                ),
                                "createdAt": datetime.now().isoformat(),
                                "heartbeatAt": datetime.now().isoformat(),
                                "updatedAt": datetime.now().isoformat(),
                                "earlyStopJobRunning": False,
                                "controller": None,
                                "scheduler": None,
                                "runs": paginated(run(ctx), ctx),
                            }
                        }
                    }
                }
            )
        if "mutation UpsertSweep(" in body["query"]:
            return json.dumps(
                {
                    "data": {
                        "upsertSweep": {
                            "sweep": {
                                "name": "test",
                                "project": {
                                    "id": "1234",
                                    "name": "test",
                                    "entity": {"id": "1234", "name": "test"},
                                },
                            },
                            "configValidationWarnings": [],
                        }
                    }
                }
            )
        if "mutation CreateAgent(" in body["query"]:
            return json.dumps(
                {
                    "data": {
                        "createAgent": {
                            "agent": {
                                "id": "mock-server-agent-93xy",
                            }
                        }
                    }
                }
            )
        if "mutation Heartbeat(" in body["query"]:
            new_run_needed = body["variables"]["runState"] == "{}"
            if new_run_needed:
                ctx["n_sweep_runs"] += 1
            return json.dumps(
                {
                    "data": {
                        "agentHeartbeat": {
                            "agent": {
                                "id": "mock-server-agent-93xy",
                            },
                            "commands": (
                                json.dumps(
                                    [
                                        {
                                            "type": "run",
                                            "run_id": f"mocker-sweep-run-x9{ctx['n_sweep_runs']}",
                                            "args": {
                                                "a": {"value": ctx["n_sweep_runs"]}
                                            },
                                        }
                                    ]
                                )
                                if ctx["n_sweep_runs"] <= 4
                                else json.dumps([{"type": "exit"}])
                            )
                            if new_run_needed
                            else "[]",
                        }
                    }
                }
            )
        if "mutation UpsertBucket(" in body["query"]:
            run_id_default = "abc123"
            run_id = body["variables"].get("name", run_id_default)
            run_num = len(ctx["runs"])
            inserted = run_id not in ctx["runs"]
            if inserted:
                ctx["run_ids"].append(run_id)
            run_ctx = ctx["runs"].setdefault(run_id, default_ctx())

            r = run_ctx.setdefault("run", {})
            r.setdefault("display_name", f"lovely-dawn-{run_num + 32}")
            r.setdefault("storage_id", f"storageid{run_num}")
            r.setdefault("project_name", "test")
            r.setdefault("entity_name", "mock_server_entity")

            git_remote = body["variables"].get("repo")
            git_commit = body["variables"].get("commit")
            if git_commit or git_remote:
                for c in ctx, run_ctx:
                    c.setdefault("git", {})
                    c["git"]["remote"] = git_remote
                    c["git"]["commit"] = git_commit

            for c in ctx, run_ctx:
                tags = body["variables"].get("tags")
                if tags is not None:
                    c["tags"] = tags
                notes = body["variables"].get("notes")
                if notes is not None:
                    c["notes"] = notes
                group = body["variables"].get("groupName")
                if group is not None:
                    c["group"] = group
                job_type = body["variables"].get("jobType")
                if job_type is not None:
                    c["job_type"] = job_type
                name = body["variables"].get("displayName")
                if name is not None:
                    c["name"] = name
                program = body["variables"].get("program")
                if program is not None:
                    c["program"] = program
                host = body["variables"].get("host")
                if host is not None:
                    c["host"] = host

            param_config = body["variables"].get("config")
            if param_config:
                for c in ctx, run_ctx:
                    c.setdefault("config", []).append(json.loads(param_config))

            param_summary = body["variables"].get("summaryMetrics")
            if param_summary:
                for c in ctx, run_ctx:
                    c.setdefault("summary", []).append(json.loads(param_summary))

            for c in ctx, run_ctx:
                c["upsert_bucket_count"] += 1

            # Update run context
            ctx["runs"][run_id] = run_ctx

            # support legacy tests which pass resume
            if ctx["resume"] is True:
                inserted = False

            response = {
                "data": {
                    "upsertBucket": {
                        "bucket": {
                            "id": r["storage_id"],
                            "name": run_id,
                            "displayName": r["display_name"],
                            "project": {
                                "name": r["project_name"],
                                "entity": {"name": r["entity_name"]},
                            },
                        },
                        "inserted": inserted,
                    }
                }
            }
            if "mocker-sweep-run-x9" in body["variables"].get("name", ""):
                response["data"]["upsertBucket"]["bucket"][
                    "sweepName"
                ] = "test-sweep-id"
            return json.dumps(response)
        if "mutation DeleteRun(" in body["query"]:
            return json.dumps({"data": {}})
        if "mutation CreateAnonymousApiKey " in body["query"]:
            return json.dumps(
                {
                    "data": {
                        "createAnonymousEntity": {"apiKey": {"name": "ANONYMOOSE" * 4}}
                    }
                }
            )
        if "mutation DeleteFiles(" in body["query"]:
            return json.dumps({"data": {"deleteFiles": {"success": True}}})
        if "mutation PrepareFiles(" in body["query"]:
            nodes = []
            for i, file_spec in enumerate(body["variables"]["fileSpecs"]):
                url = base_url + "/storage?file=%s" % file_spec["name"]
                nodes.append(
                    {
                        "node": {
                            "id": str(i),
                            "name": file_spec["name"],
                            "displayName": file_spec["name"],
                            "digest": "null",
                            "uploadUrl": url,
                            "uploadHeaders": "",
                        }
                    }
                )
            return json.dumps({"data": {"prepareFiles": {"files": {"edges": nodes}}}})
        if "mutation LinkArtifact(" in body["query"]:
            if ART_EMU:
                return ART_EMU.link(variables=body["variables"])
        if "mutation CreateArtifact(" in body["query"]:
            if ART_EMU:
                return ART_EMU.create(variables=body["variables"])

            collection_name = body["variables"]["artifactCollectionNames"][0]
            app.logger.info(f"Creating artifact {collection_name}")
            ctx["artifacts"] = ctx.get("artifacts", {})
            ctx["artifacts"][collection_name] = ctx["artifacts"].get(
                collection_name, []
            )
            ctx["artifacts"][collection_name].append(body["variables"])
            _id = body.get("variables", {}).get("digest", "")
            if _id != "":
                ctx.get("artifacts_by_id")[_id] = body["variables"]
            return {
                "data": {
                    "createArtifact": {
                        "artifact": artifact(
                            ctx,
                            collection_name,
                            id_override=_id,
                            state="COMMITTED"
                            if "PENDING" not in collection_name
                            else "PENDING",
                        )
                    }
                }
            }
        if "mutation DeleteArtifact(" in body["query"]:
            id = body["variables"]["artifactID"]
            delete_aliases = body["variables"]["deleteAliases"]
            art = artifact(ctx, id_override=id)
            if len(art.get("aliases", [])) and not delete_aliases:
                raise Exception("delete_aliases not set, but artifact has aliases")
            return {
                "data": {
                    "deleteArtifact": {
                        "artifact": art,
                        "success": True,
                    }
                }
            }
        if "mutation CreateArtifactManifest(" in body["query"]:
            manifest = {
                "id": 1,
                "type": "INCREMENTAL"
                if "incremental" in body.get("variables", {}).get("name", "")
                else "FULL",
                "file": {
                    "id": 1,
                    "directUrl": base_url
                    + "/storage?file=wandb_manifest.json&name={}".format(
                        body.get("variables", {}).get("name", "")
                    ),
                    "uploadUrl": base_url + "/storage?file=wandb_manifest.json",
                    "uploadHeaders": "",
                },
            }
            run_name = body.get("variables", {}).get("runName", "unknown")
            run_ctx = ctx["runs"].setdefault(run_name, default_ctx())
            for c in ctx, run_ctx:
                c["manifests_created"].append(manifest)
            return {
                "data": {
                    "createArtifactManifest": {
                        "artifactManifest": manifest,
                    }
                }
            }
        if "mutation UpdateArtifactManifest(" in body["query"]:
            manifest = {
                "id": 1,
                "type": "INCREMENTAL"
                if "incremental" in body.get("variables", {}).get("name", "")
                else "FULL",
                "file": {
                    "id": 1,
                    "directUrl": base_url
                    + "/storage?file=wandb_manifest.json&name={}".format(
                        body.get("variables", {}).get("name", "")
                    ),
                    "uploadUrl": base_url + "/storage?file=wandb_manifest.json",
                    "uploadHeaders": "",
                },
            }
            return {
                "data": {
                    "updateArtifactManifest": {
                        "artifactManifest": manifest,
                    }
                }
            }
        if "mutation CreateArtifactFiles" in body["query"]:
            if ART_EMU:
                return ART_EMU.create_files(variables=body["variables"])
            return {
                "data": {
                    "files": [
                        {
                            "node": {
                                "id": idx,
                                "name": file["name"],
                                "uploadUrl": "",
                                "uploadheaders": [],
                                "artifact": {"id": file["artifactID"]},
                            }
                            for idx, file in enumerate(
                                body["variables"]["artifactFiles"]
                            )
                        }
                    ],
                }
            }
        if "mutation CommitArtifact(" in body["query"]:
            return {
                "data": {
                    "commitArtifact": {
                        "artifact": {"id": 1, "digest": "0000===================="}
                    }
                }
            }
        if "mutation UseArtifact(" in body["query"]:
            used_name = body.get("variables", {}).get("usedAs", None)
            ctx["used_artifact_info"] = {"used_name": used_name}
            return {"data": {"useArtifact": {"artifact": artifact(ctx)}}}
        if "query ProjectArtifactType(" in body["query"]:
            return {
                "data": {
                    "project": {
                        "artifactType": {
                            "id": "1",
                            "name": "dataset",
                            "description": "",
                            "createdAt": datetime.now().isoformat(),
                        }
                    }
                }
            }
        if "query ProjectArtifacts(" in body["query"]:
            return {
                "data": {
                    "project": {
                        "artifactTypes": paginated(
                            {
                                "id": "1",
                                "name": "dataset",
                                "description": "",
                                "createdAt": datetime.now().isoformat(),
                            },
                            ctx,
                        )
                    }
                }
            }
        if "query ProjectArtifactCollections(" in body["query"]:
            return {
                "data": {
                    "project": {
                        "artifactType": {
                            "artifactSequences": paginated(
                                {
                                    "id": "1",
                                    "name": "mnist",
                                    "description": "",
                                    "createdAt": datetime.now().isoformat(),
                                },
                                ctx,
                            )
                        }
                    }
                }
            }
        if "query ArtifactCollection(" in body["query"]:
            return {
                "data": {
                    "project": {
                        "artifactType": {
                            "artifactSequence": {
                                "id": "1",
                                "name": "mnist",
                                "description": "",
                                "createdAt": datetime.now().isoformat(),
                            }
                        }
                    }
                }
            }
        # backward compatible for 0.12.10 and below
        if "query RunArtifacts(" in body["query"]:
            if "inputArtifacts" in body["query"]:
                key = "inputArtifacts"
            else:
                key = "outputArtifacts"
            artifacts = paginated(artifact(ctx), ctx)
            artifacts["totalCount"] = ctx["page_times"]
            return {"data": {"project": {"run": {key: artifacts}}}}
        if "query RunInputArtifacts(" in body["query"]:
            artifacts = paginated(artifact(ctx), ctx)
            artifacts["totalCount"] = ctx["page_times"]
            return {"data": {"project": {"run": {"inputArtifacts": artifacts}}}}
        if "query RunOutputArtifacts(" in body["query"]:
            artifacts = paginated(artifact(ctx), ctx)
            artifacts["totalCount"] = ctx["page_times"]
            return {"data": {"project": {"run": {"outputArtifacts": artifacts}}}}
        if "query Artifacts(" in body["query"]:
            version = "v%i" % ctx["page_count"]
            artifacts = paginated(artifact(ctx), ctx, {"version": version})
            artifacts["totalCount"] = ctx["page_times"]
            return {
                "data": {
                    "project": {
                        "artifactType": {
                            "artifactSequence": {
                                "name": "mnist",
                                "artifacts": artifacts,
                            }
                        }
                    }
                }
            }
        for query_name in [
            "Artifact",
            "ArtifactType",
            "ArtifactWithCurrentManifest",
            "ArtifactUsedBy",
            "ArtifactCreatedBy",
        ]:
            if f"query {query_name}(" in body["query"]:
                if ART_EMU:
                    return ART_EMU.query(
                        variables=body.get("variables", {}), query=body.get("query")
                    )
                art = artifact(
                    ctx, request_url_root=base_url, id_override="QXJ0aWZhY3Q6NTI1MDk4"
                )
<<<<<<< HEAD
                art["artifactType"] = {"id": 1, "name": "dataset"}
                return {"data": {"artifact": art}}
            # code artifacts use source-RUNID names, we return the code type
            art["artifactType"] = {"id": 1, "name": "dataset"}
            if "source" in body["variables"]["name"]:
                art["artifactType"] = {"id": 2, "name": "code"}
            elif (
                "logged_table" in body["variables"]["name"]
                or "run-" in body["variables"]["name"]
            ):
                art["artifactType"] = {"id": 3, "name": "run_table"}
            elif "monitored" in body["variables"]["name"]:
                art["artifactType"] = {"id": 4, "name": "inference"}
            elif "wb_validation_data" in body["variables"]["name"]:
                art["artifactType"] = {"id": 4, "name": "validation_dataset"}
            return {"data": {"project": {"artifact": art}}}
=======
                if "id" in body.get("variables", {}):
                    art = artifact(
                        ctx,
                        request_url_root=base_url,
                        id_override=body.get("variables", {}).get("id"),
                    )
                    art["artifactType"] = {"id": 1, "name": "dataset"}
                    return {"data": {"artifact": art}}
                if ctx["swappable_artifacts"] and "name" in body.get("variables", {}):
                    full_name = body.get("variables", {}).get("name", None)
                    if full_name is not None:
                        collection_name = full_name.split(":")[0]
                    art = artifact(
                        ctx,
                        collection_name=collection_name,
                        request_url_root=base_url,
                    )
                # code artifacts use source-RUNID names, we return the code type
                art["artifactType"] = {"id": 2, "name": "code"}
                if "source" not in body["variables"]["name"]:
                    art["artifactType"] = {"id": 1, "name": "dataset"}
                if "logged_table" in body["variables"]["name"]:
                    art["artifactType"] = {"id": 3, "name": "run_table"}
                if "run-" in body["variables"]["name"]:
                    art["artifactType"] = {"id": 4, "name": "run_table"}
                if "wb_validation_data" in body["variables"]["name"]:
                    art["artifactType"] = {"id": 4, "name": "validation_dataset"}
                return {"data": {"project": {"artifact": art}}}
>>>>>>> 6e4d5f70
        if "query ArtifactManifest(" in body["query"]:
            art = artifact(ctx)
            art["currentManifest"] = {
                "id": 1,
                "file": {
                    "id": 1,
                    "directUrl": base_url
                    + "/storage?file=wandb_manifest.json&name={}".format(
                        body.get("variables", {}).get("name", "")
                    ),
                },
            }
            return {"data": {"project": {"artifact": art}}}
        # Project() is backward compatible for 0.12.10 and below
        if ("query Project(" in body["query"] and "runQueues" in body["query"]) or (
            "query ProjectRunQueues(" in body["query"] and "runQueues" in body["query"]
        ):
            if ctx["run_queues_return_default"]:
                return json.dumps(
                    {
                        "data": {
                            "project": {
                                "runQueues": [
                                    {
                                        "id": 1,
                                        "name": "default",
                                        "createdBy": "mock_server_entity",
                                        "access": "PROJECT",
                                    }
                                ]
                            }
                        }
                    }
                )
            else:
                return json.dumps({"data": {"project": {"runQueues": []}}})

        if "query GetRunQueueItem" in body["query"]:
            ctx["run_queue_item_check_count"] += 1
            if ctx["run_queue_item_check_count"] > 1:
                return json.dumps(
                    {
                        "data": {
                            "project": {
                                "runQueue": {
                                    "runQueueItems": {
                                        "edges": [
                                            {
                                                "node": {
                                                    "id": "test",
                                                    "resultingRunId": "test",
                                                }
                                            }
                                        ]
                                    }
                                }
                            }
                        }
                    }
                )
            else:
                return json.dumps(
                    {
                        "data": {
                            "project": {
                                "runQueue": {
                                    "runQueueItems": {
                                        "edges": [
                                            {
                                                "node": {
                                                    "id": "test",
                                                    "resultingRunId": None,
                                                }
                                            }
                                        ]
                                    }
                                }
                            }
                        }
                    }
                )
        if "mutation createRunQueue" in body["query"]:
            if not ctx["successfully_create_default_queue"]:
                return json.dumps(
                    {"data": {"createRunQueue": {"success": False, "queueID": None}}}
                )
            ctx["run_queues_return_default"] = True
            return json.dumps(
                {"data": {"createRunQueue": {"success": True, "queueID": 1}}}
            )
        if "mutation popFromRunQueue" in body["query"]:
            if ctx["num_popped"] != 0:
                return json.dumps({"data": {"popFromRunQueue": None}})
            ctx["num_popped"] += 1
            if ctx["invalid_launch_spec_project"]:
                return json.dumps(
                    {
                        "data": {
                            "popFromRunQueue": {
                                "runQueueItemId": 1,
                                "runSpec": {
                                    "uri": "https://wandb.ai/mock_server_entity/test_project/runs/1",
                                    "project": "test_project2",
                                    "entity": "mock_server_entity",
                                    "resource": "local",
                                },
                            }
                        }
                    }
                )
            return json.dumps(
                {
                    "data": {
                        "popFromRunQueue": {
                            "runQueueItemId": 1,
                            "runSpec": {
                                "uri": "https://wandb.ai/mock_server_entity/test_project/runs/1",
                                "project": "test_project",
                                "entity": "mock_server_entity",
                                "resource": "local",
                            },
                        }
                    }
                }
            )
        if "mutation pushToRunQueue" in body["query"]:
            if ctx["run_queues"].get(body["variables"]["queueID"]):
                ctx["run_queues"][body["variables"]["queueID"]].append(
                    body["variables"]["queueID"]
                )
            else:
                ctx["run_queues"][body["variables"]["queueID"]] = [
                    body["variables"]["queueID"]
                ]
            return json.dumps({"data": {"pushToRunQueue": {"runQueueItemId": 1}}})
        if "mutation ackRunQueueItem" in body["query"]:
            ctx["num_acked"] += 1
            return json.dumps({"data": {"ackRunQueueItem": {"success": True}}})
        if "query ClientIDMapping(" in body["query"]:
            return {"data": {"clientIDMapping": {"serverID": "QXJ0aWZhY3Q6NTI1MDk4"}}}
        # Admin apis
        if "mutation DeleteApiKey" in body["query"]:
            return {"data": {"deleteApiKey": {"success": True}}}
        if "mutation GenerateApiKey" in body["query"]:
            return {
                "data": {"generateApiKey": {"apiKey": {"id": "XXX", "name": "Y" * 40}}}
            }
        if "mutation DeleteInvite" in body["query"]:
            return {"data": {"deleteInvite": {"success": True}}}
        if "mutation CreateInvite" in body["query"]:
            return {"data": {"createInvite": {"invite": {"id": "XXX"}}}}
        if "mutation CreateServiceAccount" in body["query"]:
            return {"data": {"createServiceAccount": {"user": {"id": "XXX"}}}}
        if "mutation CreateTeam" in body["query"]:
            return {
                "data": {
                    "createTeam": {
                        "entity": {"id": "XXX", "name": body["variables"]["teamName"]}
                    }
                }
            }
        if "mutation NotifyScriptableRunAlert" in body["query"]:
            avars = body.get("variables", {})
            run_name = avars.get("runName", "unknown")
            adict = dict(
                title=avars["title"], text=avars["text"], severity=avars["severity"]
            )
            atime = avars.get("waitDuration")
            if atime is not None:
                adict["wait"] = atime
            run_ctx = ctx["runs"].setdefault(run_name, default_ctx())
            for c in ctx, run_ctx:
                c["alerts"].append(adict)
            return {"data": {"notifyScriptableRunAlert": {"success": True}}}
        if "query SearchUsers" in body["query"]:

            return {
                "data": {
                    "users": {
                        "edges": [
                            {
                                "node": {
                                    "id": "XXX",
                                    "email": body["variables"]["query"],
                                    "apiKeys": {
                                        "edges": [
                                            {"node": {"id": "YYY", "name": "Y" * 40}}
                                        ]
                                    },
                                    "teams": {
                                        "edges": [
                                            {"node": {"id": "TTT", "name": "test"}}
                                        ]
                                    },
                                }
                            }
                        ]
                        * ctx["num_search_users"]
                    }
                }
            }
        if "query Entity(" in body["query"]:
            return {
                "data": {
                    "entity": {
                        "id": "XXX",
                        "members": [
                            {
                                "id": "YYY",
                                "name": "test",
                                "accountType": "MEMBER",
                                "apiKey": None,
                            },
                            {
                                "id": "SSS",
                                "name": "Service account",
                                "accountType": "SERVICE",
                                "apiKey": "Y" * 40,
                            },
                        ],
                    }
                }
            }
        if "stopped" in body["query"]:
            return json.dumps(
                {
                    "data": {
                        "Model": {
                            "project": {"run": {"stopped": ctx.get("stopped", False)}}
                        }
                    }
                }
            )
        if "mutation createLaunchAgent(" in body["query"]:
            agent_id = len(ctx["launch_agents"].keys())
            ctx["launch_agents"][agent_id] = "POLLING"
            return json.dumps(
                {
                    "data": {
                        "createLaunchAgent": {
                            "success": True,
                            "launchAgentId": agent_id,
                        }
                    }
                }
            )
        if "mutation updateLaunchAgent(" in body["query"]:
            if ctx["launch_agent_update_fail"]:
                return json.dumps({"data": {"updateLaunchAgent": {"success": False}}})
            status = body["variables"]["agentStatus"]
            agent_id = body["variables"]["agentId"]
            ctx["launch_agents"][agent_id] = status
            return json.dumps({"data": {"updateLaunchAgent": {"success": True}}})
        if "query LaunchAgentIntrospection" in body["query"]:
            if ctx["gorilla_supports_launch_agents"]:
                return json.dumps(
                    {"data": {"LaunchAgentType": {"name": "LaunchAgent"}}}
                )
            else:
                return json.dumps({"data": {}})
        if "query LaunchAgent" in body["query"]:
            if ctx["gorilla_supports_launch_agents"]:
                return json.dumps(
                    {
                        "data": {
                            "launchAgent": {
                                "name": "test_agent",
                                "stopPolling": ctx["stop_launch_agent"],
                            }
                        }
                    }
                )
            else:
                return json.dumps({"data": {}})

        if "query GetSweeps" in body["query"]:
            if body["variables"]["project"] == "testnosweeps":
                return {"data": {"project": {"totalSweeps": 0, "sweeps": {}}}}
            return {
                "data": {
                    "project": {
                        "totalSweeps": 1,
                        "sweeps": {
                            "edges": [
                                {
                                    "node": {
                                        "id": "testdatabaseid",
                                        "name": "testid",
                                        "bestLoss": 0.5,
                                        "config": yaml.dump({"name": "testname"}),
                                    }
                                }
                            ]
                        },
                    }
                }
            }

        print("MISSING QUERY, add me to tests/mock_server.py", body["query"])
        error = {"message": "Not implemented in tests/mock_server.py", "body": body}
        return json.dumps({"errors": [error]})

    @app.route("/storage", methods=["PUT", "GET"])
    @app.route("/storage/<path:extra>", methods=["PUT", "GET"])
    def storage(extra=None):
        ctx = get_ctx()
        if "fail_storage_times" in ctx:
            if ctx["fail_storage_count"] < ctx["fail_storage_times"]:
                ctx["fail_storage_count"] += 1
                return json.dumps({"errors": ["Server down"]}), 500
        file = request.args.get("file")
        _id = request.args.get("id", "")
        run = request.args.get("run", "unknown")
        # Grab the run from the url for azure uploads
        if extra and run == "unknown":
            run = extra.split("/")[-2]
        ctx["storage"] = ctx.get("storage", {})
        ctx["storage"][run] = ctx["storage"].get(run, [])
        ctx["storage"][run].append(file)
        size = ctx["files"].get(file)
        if request.method == "GET" and size:
            return os.urandom(size), 200
        # make sure to read the data
<<<<<<< HEAD
        request.get_data()
        if request.method == "PUT":
            ctx["file_bytes"][file] = (
                ctx["file_bytes"].get(file, 0) + request.content_length
            )
=======
        request.get_data(as_text=True)
        # We need to bomb out before storing the file as uploaded for tests
        inject = InjectRequestsParse(ctx).find(request=request)
        if inject:
            if inject.response:
                response = inject.response
            if inject.http_status:
                # print("INJECT", inject, inject.http_status)
                raise HttpException(
                    {"code": 500, "message": "some error"},
                    status_code=inject.http_status,
                )

        run_ctx = ctx["runs"].setdefault(run, default_ctx())
        for c in ctx, run_ctx:
            if extra:
                file = extra.split("/")[-1]
            else:
                file = request.args.get("file", "UNKNOWN_STORAGE_FILE_PUT")
            c["file_names"].append(file)

        if request.method == "PUT":
            for c in ctx, run_ctx:
                c["file_bytes"].setdefault(file, 0)
                c["file_bytes"][file] += request.content_length
        if ART_EMU:
            return ART_EMU.storage(request=request)
>>>>>>> 6e4d5f70
        if file == "wandb_manifest.json":
            if _id in ctx.get("artifacts_by_id"):
                art = ctx["artifacts_by_id"][_id]
                if "-validation_predictions" in art["artifactCollectionNames"][0]:
                    return {
                        "version": 1,
                        "storagePolicy": "wandb-storage-policy-v1",
                        "storagePolicyConfig": {},
                        "contents": {
                            "validation_predictions.table.json": {
                                "digest": "3aaaaaaaaaaaaaaaaaaaaa==",
                                "size": 81299,
                            }
                        },
                    }
                if "wb_validation_data" in art["artifactCollectionNames"][0]:
                    return {
                        "version": 1,
                        "storagePolicy": "wandb-storage-policy-v1",
                        "storagePolicyConfig": {},
                        "contents": {
                            "validation_data.table.json": {
                                "digest": "3aaaaaaaaaaaaaaaaaaaaa==",
                                "size": 81299,
                            },
                            "media/tables/5aac4cea496fd061e813.table.json": {
                                "digest": "3aaaaaaaaaaaaaaaaaaaaa==",
                                "size": 81299,
                            },
                        },
                    }
            if request.args.get("name") == "my-test_reference_download:latest":
                return {
                    "version": 1,
                    "storagePolicy": "wandb-storage-policy-v1",
                    "storagePolicyConfig": {},
                    "contents": {
                        "StarWars3.wav": {
                            "digest": "a90eb05f7aef652b3bdd957c67b7213a",
                            "size": 81299,
                            "ref": "https://wandb-artifacts-refs-public-test.s3-us-west-2.amazonaws.com/StarWars3.wav",
                        },
                        "file1.txt": {
                            "digest": "0000====================",
                            "size": 81299,
                        },
                    },
                }
            elif (
                _id == "bb8043da7d78ff168a695cff097897d2"
                or _id == "ad4d74ac0e4167c6cf4aaad9d59b9b44"
            ):
                return {
                    "version": 1,
                    "storagePolicy": "wandb-storage-policy-v1",
                    "storagePolicyConfig": {},
                    "contents": {
                        "t1.table.json": {
                            "digest": "3aaaaaaaaaaaaaaaaaaaaa==",
                            "size": 81299,
                        }
                    },
                }
            elif _id == "27c102831476c6ff7ce53c266c937612":
                return {
                    "version": 1,
                    "storagePolicy": "wandb-storage-policy-v1",
                    "storagePolicyConfig": {},
                    "contents": {
                        "logged_table.table.json": {
                            "digest": "3aaaaaaaaaaaaaaaaaaaaa==",
                            "size": 81299,
                        }
                    },
                }
            elif _id == "b9a598178557aed1d89bd93ec0db989b":
                return {
                    "version": 1,
                    "storagePolicy": "wandb-storage-policy-v1",
                    "storagePolicyConfig": {},
                    "contents": {
                        "logged_table_2.table.json": {
                            "digest": "3aaaaaaaaaaaaaaaaaaaaa==",
                            "size": 81299,
                        }
                    },
                }
            elif _id == "e6954815d2beb5841b3dabf7cf455c30":
                return {
                    "version": 1,
                    "storagePolicy": "wandb-storage-policy-v1",
                    "storagePolicyConfig": {},
                    "contents": {
                        "logged_table.partitioned-table.json": {
                            "digest": "3aaaaaaaaaaaaaaaaaaaaa==",
                            "size": 81299,
                        }
                    },
                }
            elif _id == "0eec13efd400546f58a4530de62ed07a":
                return {
                    "version": 1,
                    "storagePolicy": "wandb-storage-policy-v1",
                    "storagePolicyConfig": {},
                    "contents": {
                        "jt.joined-table.json": {
                            "digest": "3aaaaaaaaaaaaaaaaaaaaa==",
                            "size": 81299,
                        }
                    },
                }
            elif _id in [
                "2d9a7e0aa8407f0730e19e5bc55c3a45",
                "c541de19b18331a4a33b282fc9d42510",
                "6f3d6ed5417d2955afbc73bff0ed1609",
                "7d797e62834a7d72538529e91ed958e2",
                "03d3e221fd4da6c5fccb1fbd75fe475e",
                "464aa7e0d7c3f8230e3fe5f10464a2e6",
                "8ef51aeabcfcd89b719822de64f6a8bf",
            ]:
                return {
                    "version": 1,
                    "storagePolicy": "wandb-storage-policy-v1",
                    "storagePolicyConfig": {},
                    "contents": {
                        "validation_data.table.json": {
                            "digest": "3aaaaaaaaaaaaaaaaaaaaa==",
                            "size": 81299,
                        },
                        "media/tables/e14239fe.table.json": {
                            "digest": "3aaaaaaaaaaaaaaaaaaaaa==",
                            "size": 81299,
                        },
                    },
                }
            elif (
                len(ctx.get("graphql", [])) >= 3
                and ctx["graphql"][2].get("variables", {}).get("name", "") == "dummy:v0"
            ) or request.args.get("name") == "dummy:v0":
                return {
                    "version": 1,
                    "storagePolicy": "wandb-storage-policy-v1",
                    "storagePolicyConfig": {},
                    "contents": {
                        "dataset.partitioned-table.json": {
                            "digest": "0aaaaaaaaaaaaaaaaaaaaa==",
                            "size": 81299,
                        },
                        "parts/1.table.json": {
                            "digest": "1aaaaaaaaaaaaaaaaaaaaa==",
                            "size": 81299,
                        },
                        "t.table.json": {
                            "digest": "2aaaaaaaaaaaaaaaaaaaaa==",
                            "size": 123,
                        },
                    },
                }
            elif _id == "e04169452d5584146eb7ebb405647cc8":
                return {
                    "version": 1,
                    "storagePolicy": "wandb-storage-policy-v1",
                    "storagePolicyConfig": {},
                    "contents": {
                        "results_df.table.json": {
                            "digest": "0aaaaaaaaaaaaaaaaaaaaa==",
                            "size": 363,
                        },
                    },
                }
            else:
                return {
                    "version": 1,
                    "storagePolicy": "wandb-storage-policy-v1",
                    "storagePolicyConfig": {},
                    "contents": {
                        "digits.h5": {
                            "digest": "TeSJ4xxXg0ohuL5xEdq2Ew==",
                            "size": 81299,
                        },
                    },
                }
        elif file == "wandb-metadata.json":
            if ctx["run_script_type"] == "notebook":
                code_path = "one_cell.ipynb"
            elif ctx["run_script_type"] == "shell":
                code_path = "test.sh"
            elif ctx["run_script_type"] == "python":
                code_path = "train.py"
            elif ctx["run_script_type"] == "unknown":
                code_path = "unknown.unk"
            result = {
                "docker": "test/docker",
                "program": "train.py",
                "codePath": code_path,
                "args": ["--test", "foo"],
                "git": ctx.get("git", {}),
            }
            if ctx["run_cuda_version"]:
                result["cuda"] = ctx["run_cuda_version"]
            return result
        elif file == "requirements.txt":
            return "numpy==1.19.5\n"
        elif file == "diff.patch":
            # TODO: make sure the patch is valid for windows as well,
            # and un skip the test in test_cli.py
            return r"""
diff --git a/patch.txt b/patch.txt
index 30d74d2..9a2c773 100644
--- a/patch.txt
+++ b/patch.txt
@@ -1 +1 @@
-test
\ No newline at end of file
+testing
\ No newline at end of file
"""
        # emulate azure when we're receiving requests from them
        if extra is not None:
            return "", 201
        return "", 200

    @app.route("/artifacts/<entity>/<digest>", methods=["GET", "POST"])
    def artifact_file(entity, digest):
        if ART_EMU:
            return ART_EMU.file(entity=entity, digest=digest)
        if entity == "entity" or entity == "mock_server_entity":
            if (
                digest == "d1a69a69a69a69a69a69a69a69a69a69"
            ):  # "dataset.partitioned-table.json"
                return (
                    json.dumps({"_type": "partitioned-table", "parts_path": "parts"}),
                    200,
                )
            elif digest == "d5a69a69a69a69a69a69a69a69a69a69":  # "parts/1.table.json"
                return (
                    json.dumps(
                        {
                            "_type": "table",
                            "column_types": {
                                "params": {
                                    "type_map": {
                                        "A": {
                                            "params": {
                                                "allowed_types": [
                                                    {"wb_type": "none"},
                                                    {"wb_type": "number"},
                                                ]
                                            },
                                            "wb_type": "union",
                                        },
                                        "B": {
                                            "params": {
                                                "allowed_types": [
                                                    {"wb_type": "none"},
                                                    {"wb_type": "number"},
                                                ]
                                            },
                                            "wb_type": "union",
                                        },
                                        "C": {
                                            "params": {
                                                "allowed_types": [
                                                    {"wb_type": "none"},
                                                    {"wb_type": "number"},
                                                ]
                                            },
                                            "wb_type": "union",
                                        },
                                    }
                                },
                                "wb_type": "dictionary",
                            },
                            "columns": ["A", "B", "C"],
                            "data": [[0, 0, 1]],
                            "ncols": 3,
                            "nrows": 1,
                        }
                    ),
                    200,
                )
            elif digest == "d9a69a69a69a69a69a69a69a69a69a69":  # "t.table.json"
                return (
                    json.dumps(
                        {
                            "_type": "table",
                            "column_types": {
                                "params": {"type_map": {}},
                                "wb_type": "dictionary",
                            },
                            "columns": [],
                            "data": [],
                            "ncols": 0,
                            "nrows": 0,
                        }
                    ),
                    200,
                )

        if digest == "dda69a69a69a69a69a69a69a69a69a69":
            return (
                json.dumps({"_type": "table-file", "columns": [], "data": []}),
                200,
            )

        return "ARTIFACT %s" % digest, 200

    @app.route("/files/<entity>/<project>/<run>/file_stream", methods=["POST"])
    @snoop.relay
    def file_stream(entity, project, run):
        ctx = get_ctx()
<<<<<<< HEAD
        ctx["file_stream"] = ctx.get("file_stream", [])
        ctx["file_stream"].append(request.get_json())
        summary_json = ctx["file_stream"][-1].get("files", {}).get("wandb-summary.json")
        if summary_json:
            ctx["summary"] = json.loads(summary_json["content"][0])
=======
        run_ctx = get_run_ctx(run)
        for c in ctx, run_ctx:
            c["file_stream"] = c.get("file_stream", [])
            c["file_stream"].append(request.get_json())
>>>>>>> 6e4d5f70
        response = json.dumps({"exitcode": None, "limits": {}})

        inject = InjectRequestsParse(ctx).find(request=request)
        if inject:
            if inject.response:
                response = inject.response
            if inject.http_status:
                # print("INJECT", inject, inject.http_status)
                raise HttpException("some error", status_code=inject.http_status)
        return response

    @app.route("/api/v1/namespaces/default/pods/test")
    def k8s_pod():
        ctx = get_ctx()
        image_id = b"docker-pullable://test@sha256:1234"
        ms = b'{"status":{"containerStatuses":[{"imageID":"%s"}]}}' % image_id
        if ctx.get("k8s"):
            return ms, 200
        else:
            return b"", 500

    @app.route("/api/sessions")
    def jupyter_sessions():
        return json.dumps(
            [
                {
                    "kernel": {"id": "12345"},
                    "notebook": {"path": "test.ipynb", "name": "test.ipynb"},
                }
            ]
        )

    @app.route("/wandb_url", methods=["PUT"])
    def spell_url():
        ctx = get_ctx()
        ctx["spell_data"] = request.get_json()
        return json.dumps({"success": True})

    @app.route("/pypi/<library>/json")
    def pypi(library):
        version = getattr(wandb, "__hack_pypi_latest_version__", wandb.__version__)
        return json.dumps(
            {
                "info": {"version": version},
                "releases": {
                    "88.1.2rc2": [],
                    "88.1.2rc12": [],
                    "88.1.2rc3": [],
                    "88.1.2rc4": [],
                    "0.11.0": [],
                    "0.10.32": [],
                    "0.10.31": [],
                    "0.10.30": [],
                    "0.0.8rc6": [],
                    "0.0.8rc2": [],
                    "0.0.8rc3": [],
                    "0.0.8rc8": [],
                    "0.0.2": [{"yanked": True}],
                    "0.0.3": [{"yanked": True, "yanked_reason": "just cuz"}],
                    "0.0.7": [],
                    "0.0.5": [],
                    "0.0.6": [],
                },
            }
        )

    @app.route("/api/5288891/store/", methods=["POST"])
    def sentry_put():
        ctx = get_ctx()
        data = request.get_data()
        data = gzip.decompress(data)
        data = str(data, "utf-8")
        data = json.loads(data)
        ctx["sentry_events"].append(data)
        return ""

    @app.errorhandler(404)
    def page_not_found(e):
        print(f"Got request to: {request.url} ({request.method})")
        return "Not Found", 404

    return app


RE_DATETIME = re.compile(r"^(?P<date>\d+-\d+-\d+T\d+:\d+:\d+[.]\d+\s)(?P<rest>.*)$")


def strip_datetime(s):
    # 2021-09-18T17:28:07.059270
    m = RE_DATETIME.match(s)
    if m:
        return m.group("rest")
    return s


class ParseCTX:
    def __init__(self, ctx, run_id=None):
        self._ctx = ctx["runs"][run_id] if run_id else ctx
        self._run_id = run_id

    def get_filestream_file_updates(self):
        data = {}
        file_stream_updates = self._ctx.get("file_stream", [])
        for update in file_stream_updates:
            files = update.get("files")
            if not files:
                continue
            for k, v in files.items():
                data.setdefault(k, []).append(v)
        return data

    def get_filestream_file_items(self):
        data = {}
        fs_file_updates = self.get_filestream_file_updates()
        for k, v in fs_file_updates.items():
            l = []
            for d in v:
                offset = d.get("offset")
                content = d.get("content")
                assert offset is not None
                assert content is not None
                # this check isn't valid right now.
                # TODO: lets just assume it is fine, look into this later
                # assert offset == 0 or offset == len(l), (k, v, l, d)
                if not offset:
                    l = []
                if k == "output.log":
                    lines = content
                else:
                    lines = map(json.loads, content)
                l.extend(lines)
            data[k] = l
        return data

    @property
    def run_ids(self):
        return self._ctx.get("run_ids", [])

    @property
    def file_names(self):
        return self._ctx.get("file_names", [])

    @property
    def files(self):
        files_sizes = self._ctx.get("file_bytes", {})
        files_dict = {}
        for fname, size in files_sizes.items():
            files_dict.setdefault(fname, {})
            files_dict[fname]["size"] = size
        return files_dict

    @property
    def dropped_chunks(self):
        return self._ctx.get("file_stream", [{"dropped": 0}])[-1]["dropped"]

    @property
    def summary_raw(self):
        fs_files = self.get_filestream_file_items()
        summary = fs_files.get("wandb-summary.json", [{}])[-1]
        return summary

    @property
    def summary_user(self):
        return {k: v for k, v in self.summary_raw.items() if not k.startswith("_")}

    @property
    def summary(self):
        # TODO: move this to config_user eventually
        return {k: v for k, v in self.summary_raw.items() if k != "_wandb"}

    @property
    def summary_wandb(self):
        return self.summary_raw.get("_wandb", {})

    @property
    def history(self):
        fs_files = self.get_filestream_file_items()
        history = fs_files.get("wandb-history.jsonl")
        return history

    @property
    def output(self):
        fs_files = self.get_filestream_file_items()
        output_items = fs_files.get("output.log", [])
        err_prefix = "ERROR "
        stdout_items = []
        stderr_items = []
        for item in output_items:
            if item.startswith(err_prefix):
                err_item = item[len(err_prefix) :]
                stderr_items.append(err_item)
            else:
                stdout_items.append(item)
        stdout = "".join(stdout_items)
        stderr = "".join(stderr_items)
        stdout_lines = stdout.splitlines()
        stderr_lines = stderr.splitlines()
        stdout = list(map(strip_datetime, stdout_lines))
        stderr = list(map(strip_datetime, stderr_lines))
        return dict(stdout=stdout, stderr=stderr)

    @property
    def exit_code(self):
        exit_code = None
        fs_list = self._ctx.get("file_stream")
        if fs_list:
            exit_code = fs_list[-1].get("exitcode")
        return exit_code

    @property
    def run_id(self):
        return self._run_id

    @property
    def git(self):
        git_info = self._ctx.get("git")
        return git_info or dict(commit=None, remote=None)

    @property
    def config_raw(self):
        return self._ctx["config"][-1]

    @property
    def config_user(self):
        return {
            k: v["value"] for k, v in self.config_raw.items() if not k.startswith("_")
        }

    @property
    def config(self):
        # TODO: move this to config_user eventually
        return self.config_raw

    @property
    def config_wandb(self):
        return self.config.get("_wandb", {}).get("value", {})

    @property
    def telemetry(self):
        return self.config.get("_wandb", {}).get("value", {}).get("t", {})

    @property
    def metrics(self):
        return self.config.get("_wandb", {}).get("value", {}).get("m", {})

    @property
    def manifests_created(self):
        return self._ctx.get("manifests_created") or []

    @property
    def manifests_created_ids(self):
        return [m["id"] for m in self.manifests_created]

    @property
    def artifacts(self):
        return self._ctx.get("artifacts_created") or {}

    @property
    def portfolio_links(self):
        return self._ctx.get("portfolio_links") or {}

    @property
    def tags(self):
        return self._ctx.get("tags") or []

    @property
    def notes(self):
        return self._ctx.get("notes") or ""

    @property
    def group(self):
        return self._ctx.get("group") or ""

    @property
    def job_type(self):
        return self._ctx.get("job_type") or ""

    @property
    def name(self):
        return self._ctx.get("name") or ""

    @property
    def program(self):
        return self._ctx.get("program") or ""

    @property
    def host(self):
        return self._ctx.get("host") or ""

    @property
    def alerts(self):
        return self._ctx.get("alerts") or []

    @property
    def sentry_events(self):
        return self._ctx.get("sentry_events") or []

    def _debug(self):
        if not self._run_id:
            items = {"run_ids": "run_ids", "artifacts": "artifacts"}
        else:
            items = {
                "config": "config_user",
                "summary": "summary_user",
                "exit_code": "exit_code",
                "telemetry": "telemetry",
            }
        d = {}
        for k, v in items.items():
            d[k] = getattr(self, v)
        return d


if __name__ == "__main__":
    use_yea = "--yea" in sys.argv[1:]
    load_modules(use_yea=use_yea)

    app = create_app()
    app.logger.setLevel(logging.INFO)

    # allow caller to bind to a specific hostaddr
    mockserver_bind = os.environ.get("MOCKSERVER_BIND")
    kwargs = {}
    if mockserver_bind:
        kwargs["host"] = mockserver_bind

    app.run(debug=False, port=int(os.environ.get("PORT", 8547)), **kwargs)<|MERGE_RESOLUTION|>--- conflicted
+++ resolved
@@ -56,13 +56,9 @@
         "current_run": None,
         "files": {},
         "k8s": False,
-<<<<<<< HEAD
-        "resume": False,
         "config": [],
         "summary": [],
-=======
         "resume": None,
->>>>>>> 6e4d5f70
         "file_bytes": {},
         "manifests_created": [],
         "artifacts": {},
@@ -1297,24 +1293,6 @@
                 art = artifact(
                     ctx, request_url_root=base_url, id_override="QXJ0aWZhY3Q6NTI1MDk4"
                 )
-<<<<<<< HEAD
-                art["artifactType"] = {"id": 1, "name": "dataset"}
-                return {"data": {"artifact": art}}
-            # code artifacts use source-RUNID names, we return the code type
-            art["artifactType"] = {"id": 1, "name": "dataset"}
-            if "source" in body["variables"]["name"]:
-                art["artifactType"] = {"id": 2, "name": "code"}
-            elif (
-                "logged_table" in body["variables"]["name"]
-                or "run-" in body["variables"]["name"]
-            ):
-                art["artifactType"] = {"id": 3, "name": "run_table"}
-            elif "monitored" in body["variables"]["name"]:
-                art["artifactType"] = {"id": 4, "name": "inference"}
-            elif "wb_validation_data" in body["variables"]["name"]:
-                art["artifactType"] = {"id": 4, "name": "validation_dataset"}
-            return {"data": {"project": {"artifact": art}}}
-=======
                 if "id" in body.get("variables", {}):
                     art = artifact(
                         ctx,
@@ -1340,10 +1318,11 @@
                     art["artifactType"] = {"id": 3, "name": "run_table"}
                 if "run-" in body["variables"]["name"]:
                     art["artifactType"] = {"id": 4, "name": "run_table"}
+                if "monitored" in body["variables"]["name"]:
+                    art["artifactType"] = {"id": 4, "name": "inference"}
                 if "wb_validation_data" in body["variables"]["name"]:
                     art["artifactType"] = {"id": 4, "name": "validation_dataset"}
                 return {"data": {"project": {"artifact": art}}}
->>>>>>> 6e4d5f70
         if "query ArtifactManifest(" in body["query"]:
             art = artifact(ctx)
             art["currentManifest"] = {
@@ -1667,13 +1646,6 @@
         if request.method == "GET" and size:
             return os.urandom(size), 200
         # make sure to read the data
-<<<<<<< HEAD
-        request.get_data()
-        if request.method == "PUT":
-            ctx["file_bytes"][file] = (
-                ctx["file_bytes"].get(file, 0) + request.content_length
-            )
-=======
         request.get_data(as_text=True)
         # We need to bomb out before storing the file as uploaded for tests
         inject = InjectRequestsParse(ctx).find(request=request)
@@ -1701,7 +1673,6 @@
                 c["file_bytes"][file] += request.content_length
         if ART_EMU:
             return ART_EMU.storage(request=request)
->>>>>>> 6e4d5f70
         if file == "wandb_manifest.json":
             if _id in ctx.get("artifacts_by_id"):
                 art = ctx["artifacts_by_id"][_id]
@@ -2013,18 +1984,15 @@
     @snoop.relay
     def file_stream(entity, project, run):
         ctx = get_ctx()
-<<<<<<< HEAD
-        ctx["file_stream"] = ctx.get("file_stream", [])
-        ctx["file_stream"].append(request.get_json())
-        summary_json = ctx["file_stream"][-1].get("files", {}).get("wandb-summary.json")
-        if summary_json:
-            ctx["summary"] = json.loads(summary_json["content"][0])
-=======
         run_ctx = get_run_ctx(run)
         for c in ctx, run_ctx:
             c["file_stream"] = c.get("file_stream", [])
             c["file_stream"].append(request.get_json())
->>>>>>> 6e4d5f70
+            summary_json = (
+                ctx["file_stream"][-1].get("files", {}).get("wandb-summary.json")
+            )
+            if summary_json:
+                c["summary"] = json.loads(summary_json["content"][0])
         response = json.dumps({"exitcode": None, "limits": {}})
 
         inject = InjectRequestsParse(ctx).find(request=request)

--- conflicted
+++ resolved
@@ -35,11 +35,7 @@
 
 setup(
     name='wandb',
-<<<<<<< HEAD
-    version='0.8.5.dev1',
-=======
-    version='0.8.6',
->>>>>>> 97fbc536
+    version='0.8.6.dev1',
     description="A CLI and library for interacting with the Weights and Biases API.",
     long_description=readme,
     long_description_content_type="text/markdown",

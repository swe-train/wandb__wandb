// TODO: this code desperately needs love and refactoring
package launch

import (
	"fmt"
	"os"
	"path/filepath"
	"regexp"
	"strings"

	"github.com/segmentio/encoding/json"

	"github.com/wandb/wandb/core/internal/data_types"
	"github.com/wandb/wandb/core/internal/runconfig"
	"github.com/wandb/wandb/core/pkg/artifacts"
	"github.com/wandb/wandb/core/pkg/observability"
	"github.com/wandb/wandb/core/pkg/service"
	"github.com/wandb/wandb/core/pkg/utils"
)

type SourceType string

const (
	RepoSourceType     SourceType = "repo"
	ArtifactSourceType SourceType = "artifact"
	ImageSourceType    SourceType = "image"
	WandbConfigKey     string     = "@wandb.config"
)

const REQUIREMENTS_FNAME = "requirements.txt"
const FROZEN_REQUIREMENTS_FNAME = "requirements.frozen.txt"
const DIFF_FNAME = "diff.patch"
const WANDB_METADATA_FNAME = "wandb-metadata.json"

type RunMetadata struct {
	SourceType    *SourceType `json:"source_type"`
	Partial       *string     `json:"_partial"`
	Git           *GitInfo    `json:"git"`
	Root          *string     `json:"root"`
	Docker        *string     `json:"docker"`
	Program       *string     `json:"program"`
	CodePathLocal *string     `json:"codePathLocal"`
	CodePath      *string     `json:"codePath"`
	Entrypoint    *[]string   `json:"entrypoint"`
	Python        *string     `json:"python"`
}

// Define the Source interface with a common method.
type Source interface {
	GetSourceType() SourceType
	GetSourceGit() *GitInfo
	GetSourceArtifact() *string
	GetSourceImage() *string
}

// Define the GitInfo struct.
type GitInfo struct {
	Remote *string `json:"remote"`
	Commit *string `json:"commit"`
}

// Define the GitSource struct that implements the Source interface.
type GitSource struct {
	Git        GitInfo  `json:"git"`
	Entrypoint []string `json:"entrypoint"`
	Notebook   bool     `json:"notebook"`
}

func (g GitSource) GetSourceType() SourceType {
	return RepoSourceType
}

func (g GitSource) GetSourceGit() *GitInfo {
	return &g.Git
}

func (g GitSource) GetSourceArtifact() *string {
	return nil
}

func (g GitSource) GetSourceImage() *string {
	return nil
}

// Define the ArtifactSource struct that implements the Source interface.
type ArtifactSource struct {
	Artifact   string   `json:"artifact"`
	Entrypoint []string `json:"entrypoint"`
	Notebook   bool     `json:"notebook"`
}

func (a ArtifactSource) GetSourceType() SourceType {
	return ArtifactSourceType
}

func (a ArtifactSource) GetSourceGit() *GitInfo {
	return nil
}

func (a ArtifactSource) GetSourceArtifact() *string {
	return &a.Artifact
}

func (a ArtifactSource) GetSourceImage() *string {
	return nil
}

// Define the ImageSource struct that implements the Source interface.
type ImageSource struct {
	Image string `json:"image"`
}

func (i ImageSource) GetSourceType() SourceType {
	return ImageSourceType
}

func (i ImageSource) GetSourceGit() *GitInfo {
	return nil
}

func (i ImageSource) GetSourceArtifact() *string {
	return nil
}

func (i ImageSource) GetSourceImage() *string {
	return &i.Image
}

// Define the JobSourceMetadata struct.
type JobSourceMetadata struct {
	Version string `json:"_version"`
	Source  Source `json:"source"`
	// this field is used by launch to determine the flow for launching the job
	// see public.py.Job for more info

	SourceType  SourceType                    `json:"source_type"`
	InputTypes  data_types.TypeRepresentation `json:"input_types"`
	OutputTypes data_types.TypeRepresentation `json:"output_types"`
	Runtime     *string                       `json:"runtime,omitempty"`
	Partial     *string                       `json:"_partial,omitempty"`
}

type ArtifactInfoForJob struct {
	ID   string `json:"id"`
	Name string `json:"name"`
}

type PartialJobSource struct {
	JobName       string            `json:"job_name"`
	JobSourceInfo JobSourceMetadata `json:"job_source_info"`
}

type JobBuilder struct {
	logger *observability.CoreLogger

	PartialJobSource *PartialJobSource

	Disable               bool
	settings              *service.Settings
	RunCodeArtifact       *ArtifactInfoForJob
	aliases               []string
	isNotebookRun         bool
	runConfig             *runconfig.RunConfig
	wandbConfigParameters *launchWandbConfigParameters
<<<<<<< HEAD
	configFiles           []*configFileParameter
=======
>>>>>>> c94cc030
	saveShapeToMetadata   bool
}

func MakeArtifactNameSafe(name string) string {
	// Replace characters that are not alphanumeric, underscore, hyphen, or period with underscore
	cleaned := regexp.MustCompile(`[^a-zA-Z0-9_\-.]`).ReplaceAllString(name, "_")

	if len(cleaned) <= 128 {
		return cleaned
	}

	// Truncate with dots in the middle using regex
	regex := regexp.MustCompile(`(^.{63}).*(.{63}$)`)
	truncated := regex.ReplaceAllString(cleaned, "$1..$2")

	return truncated

}

func NewJobBuilder(settings *service.Settings, logger *observability.CoreLogger) *JobBuilder {
	jobBuilder := JobBuilder{
		settings:              settings,
		isNotebookRun:         settings.GetXJupyter().GetValue(),
		logger:                logger,
		Disable:               settings.GetDisableJobCreation().GetValue(),
<<<<<<< HEAD
		saveShapeToMetadata:   false,
		wandbConfigParameters: newWandbConfigParameters(),
=======
		wandbConfigParameters: newWandbConfigParameters(),
		saveShapeToMetadata:   false,
>>>>>>> c94cc030
	}
	return &jobBuilder
}

func (j *JobBuilder) handleMetadataFile() (*RunMetadata, error) {
	file, err := os.Open(filepath.Join(j.settings.FilesDir.Value, WANDB_METADATA_FNAME))
	if err != nil {
		return nil, err
	}
	defer file.Close()

	var runMetadata RunMetadata
	err = json.NewDecoder(file).Decode(&runMetadata)
	if err != nil {
		return nil, err
	}

	return &runMetadata, nil
}

func (j *JobBuilder) getProgramRelpath(metadata RunMetadata, sourceType SourceType) *string {
	if j.isNotebookRun {
		if metadata.Program == nil {
			// TODO: here and elsewhere, we should pass messages back to the user
			// and print them there, instead of printing them here
			fmt.Println(
				"Notebook 'program' path not found in metadata. See https://docs.wandb.ai/guides/launch/create-job",
			)
		}
		return metadata.Program
	}
	if sourceType == ArtifactSourceType {
		// if the job is set to be an artifact, use codePathLocal guaranteed
		// to be correct. 'codePath' uses the root path when in git repo
		// fallback to codePath if strictly codePathLocal not present
		if metadata.CodePathLocal != nil {
			return metadata.CodePathLocal
		}
	}
	return metadata.CodePath

}

func (j *JobBuilder) SetRunConfig(config runconfig.RunConfig) {
	j.runConfig = &config
}

func (j *JobBuilder) GetSourceType(metadata RunMetadata) (*SourceType, error) {
	var finalSourceType SourceType
	// user set source type via settings
	switch j.settings.GetJobSource().GetValue() {
	case string(ArtifactSourceType):
		if !j.hasArtifactJobIngredients() {
			fmt.Println("No artifact job ingredients found, not creating job artifact")
			return nil, fmt.Errorf("no artifact job ingredients found, but source type set to artifact")
		}
		finalSourceType = ArtifactSourceType
		return &finalSourceType, nil
	case string(RepoSourceType):
		if !j.hasRepoJobIngredients(metadata) {
			fmt.Println("No repo job ingredients found, not creating job artifact")
			return nil, fmt.Errorf("no repo job ingredients found, but source type set to repo")
		}
		finalSourceType = RepoSourceType
		return &finalSourceType, nil
	case string(ImageSourceType):
		if !j.hasImageJobIngredients(metadata) {
			fmt.Println("No image job ingredients found, not creating job artifact")
			return nil, fmt.Errorf("no image job ingredients found, but source type set to image")
		}
		finalSourceType = ImageSourceType
		return &finalSourceType, nil
	default:
		// no source type set, try to determine source type
		if j.hasRepoJobIngredients(metadata) {
			finalSourceType = RepoSourceType
			return &finalSourceType, nil
		}
		if j.hasArtifactJobIngredients() {
			finalSourceType = ArtifactSourceType
			return &finalSourceType, nil
		}
		if j.hasImageJobIngredients(metadata) {
			finalSourceType = ImageSourceType
			return &finalSourceType, nil
		}
	}

	fmt.Println("No job ingredients found, not creating job artifact")
	j.logger.Debug("jobBuilder: unable to determine source type")
	return nil, nil

}

func (j *JobBuilder) getEntrypoint(programPath string, metadata RunMetadata) ([]string, error) {
	// if building a partial job from CLI, overwrite entrypoint and notebook
	// should already be in metadata from create_job
	if metadata.Partial != nil {
		// artifacts have a python and a code path but no entrypoint
		if metadata.Entrypoint != nil {
			return *metadata.Entrypoint, nil
		}
	}
	// python is not set for images on the create from CLI flow
	fullPython := metadata.Python
	if fullPython == nil {
		return nil, fmt.Errorf("missing python attribute in metadata class")
	}
	// drop everything after the last second .
	pythonVersion := strings.Join(strings.Split(*fullPython, ".")[:2], ".")
	return []string{fmt.Sprintf("python%s", pythonVersion), programPath}, nil

}

func (j *JobBuilder) makeJobName(derivedName string) string {
	if j.settings.JobName != nil {
		return j.settings.JobName.Value
	}
	return MakeArtifactNameSafe(fmt.Sprintf("job-%s", derivedName))
}

func (j *JobBuilder) hasRepoJobIngredients(metadata RunMetadata) bool {
	// notebook sourced jobs only work if the metadata has the root key filled from the run
	if metadata.Root == nil && j.isNotebookRun {
		return false
	}
	if metadata.Git != nil {
		return metadata.Git.Commit != nil && metadata.Git.Remote != nil
	}
	return false
}

func (j *JobBuilder) hasArtifactJobIngredients() bool {
	return j.RunCodeArtifact != nil
}

func (j *JobBuilder) hasImageJobIngredients(metadata RunMetadata) bool {
	return metadata.Docker != nil
}

func (j *JobBuilder) getSourceAndName(sourceType SourceType, programRelpath *string, metadata RunMetadata) (Source, *string, error) {
	switch {
	case sourceType == RepoSourceType:
		if programRelpath == nil {
			return nil, nil, fmt.Errorf("no program path found for repo sourced job")
		}
		return j.createRepoJobSource(*programRelpath, metadata)
	case sourceType == ArtifactSourceType:
		if programRelpath == nil {
			return nil, nil, fmt.Errorf("no program path found for artifact sourced job")
		}
		return j.createArtifactJobSource(*programRelpath, metadata)
	case sourceType == ImageSourceType:
		return j.createImageJobSource(metadata)
	default:
		// TODO: warn if source type was set to something different
		return nil, nil, nil
	}
}

func (j *JobBuilder) HandlePathsAboveRoot(programRelpath, root string) (string, error) {
	// git notebooks set root to the git root,
	// XJupyterRoot contains the path where the jupyter notebook was started
	// programRelpath contains the path from XJupyterRoot to the file
	// fullProgramPath here is actually the relpath from the root to the program
	rootRelPath, err := filepath.Rel(root, j.settings.GetXJupyterRoot().GetValue())
	if err != nil {
		return "", err
	}
	fullProgramPath := filepath.Clean(filepath.Join(rootRelPath, programRelpath))
	if strings.HasPrefix(fullProgramPath, "..") {
		splitPath := strings.Split(fullProgramPath, "/")
		countDots := 0
		for _, p := range splitPath {
			if p == ".." {
				countDots += 1
			}
			fullProgramPath = strings.Join(splitPath[2*countDots:], "/")
		}
	}
	return fullProgramPath, nil
}

func (j *JobBuilder) createRepoJobSource(programRelpath string, metadata RunMetadata) (*GitSource, *string, error) {
	j.logger.Debug("jobBuilder: creating repo job source")
	fullProgramPath := programRelpath
	if j.isNotebookRun {
		cwd, err := os.Getwd()
		if err != nil {
			return nil, nil, err
		}

		_, err = os.Stat(filepath.Join(cwd, filepath.Base(programRelpath)))
		if os.IsNotExist(err) {
			fmt.Println("Unable to find program entrypoint in current directory, not creating job artifact.")
			return nil, nil, nil
		} else if err != nil {
			return nil, nil, err
		}

		if metadata.Root == nil || j.settings.XJupyterRoot == nil {
			return nil, nil, fmt.Errorf("no root path in metadata, or settings missing jupyter root, not creating job artifact")
		}
		fullProgramPath, err = j.HandlePathsAboveRoot(programRelpath, *metadata.Root)
		if err != nil {
			return nil, nil, err
		}
	}
	entryPoint, err := j.getEntrypoint(fullProgramPath, metadata)
	if err != nil {
		return nil, nil, err
	}
	source := &GitSource{
		Git:        *metadata.Git,
		Entrypoint: entryPoint,
		Notebook:   j.isNotebookRun,
	}
	rawName := fmt.Sprintf("%s_%s", *metadata.Git.Remote, programRelpath)
	name := j.makeJobName(rawName)
	return source, &name, nil

}

func (j *JobBuilder) createArtifactJobSource(programRelPath string, metadata RunMetadata) (*ArtifactSource, *string, error) {
	j.logger.Debug("jobBuilder: creating artifact job source")
	var fullProgramRelPath string
	// TODO: should we just always exit early if the path doesn't exist?
	if j.isNotebookRun && !j.settings.GetXColab().GetValue() {
		fullProgramRelPath = programRelPath
		// if the resolved path doesn't exist, then we shouldn't make a job because it will fail
		// but we should check because when users call log code in a notebook the code artifact
		// starts at the directory the notebook is in instead of the jupyter core
		if _, err := os.Stat(programRelPath); os.IsNotExist(err) {
			fullProgramRelPath = filepath.Base(programRelPath)
			if _, err := os.Stat(filepath.Base(fullProgramRelPath)); os.IsNotExist(err) {
				fmt.Println("No program path found when generating artifact job source for a non-colab notebook run. See https://docs.wandb.ai/guides/launch/create-job")
				return nil, nil, err
			}
		}
	} else {
		fullProgramRelPath = programRelPath
	}

	entrypoint, err := j.getEntrypoint(fullProgramRelPath, metadata)
	if err != nil {
		return nil, nil, err
	}
	// TODO: update executable to a method that supports pex
	source := &ArtifactSource{
		Artifact:   "wandb-artifact://_id/" + j.RunCodeArtifact.ID,
		Notebook:   j.isNotebookRun,
		Entrypoint: entrypoint,
	}
	name := j.makeJobName(j.RunCodeArtifact.Name)

	return source, &name, nil
}

func (j *JobBuilder) createImageJobSource(metadata RunMetadata) (*ImageSource, *string, error) {
	j.logger.Debug("jobBuilder: creating image job source")
	if metadata.Docker == nil {
		return nil, nil, fmt.Errorf("no docker image provided for image sourced job")
	}
	imageName := *metadata.Docker

	rawImageName := imageName
	if tagIndex := strings.LastIndex(imageName, ":"); tagIndex != -1 {
		tag := imageName[tagIndex+1:]

		// if tag looks properly formatted, assume it's a tag
		// regex: alphanumeric and "_", "-", "."
		if matched, _ := regexp.MatchString(`^[a-zA-Z0-9_\-\.]+$`, tag); matched {
			rawImageName = strings.Replace(imageName, fmt.Sprintf(":%s", tag), "", 1)
			j.aliases = append(j.aliases, tag)
		}
	}

	source := &ImageSource{
		Image: imageName,
	}
	name := j.makeJobName(rawImageName)

	return source, &name, nil
}

func (j *JobBuilder) Build(
	output map[string]interface{},
) (artifact *service.ArtifactRecord, rerr error) {
	j.logger.Debug("jobBuilder: building job artifact")
	if j.Disable {
		j.logger.Debug("jobBuilder: disabled")
		return nil, nil
	}
	fileDir := j.settings.FilesDir.GetValue()
	_, err := os.Stat(filepath.Join(fileDir, REQUIREMENTS_FNAME))
	if os.IsNotExist(err) {
		j.logger.Debug("jobBuilder: no requirements.txt found")
		fmt.Println(
			"No requirements.txt found, not creating job artifact. See https://docs.wandb.ai/guides/launch/create-job",
		)
		return nil, nil
	}

	metadata, err := j.handleMetadataFile()
	if err != nil {
		j.logger.Debug("jobBuilder: error handling metadata file", err)
		return nil, err
	}

	if metadata.Python == nil {
		j.logger.Debug("jobBuilder: no python version found in metadata")
		fmt.Println("No python version found in metadata, not creating job artifact. See https://docs.wandb.ai/guides/launch/create-job")
		return nil, nil
	}

	var sourceInfo JobSourceMetadata
	var name *string
	var sourceType *SourceType
	// this flow is from using a partial job artifact that was created by the CLI to make a run
	if j.PartialJobSource != nil {
		name = &j.PartialJobSource.JobName
		sourceInfo = j.PartialJobSource.JobSourceInfo
		_sourceType := sourceInfo.Source.GetSourceType()
		sourceType = &_sourceType
	} else {
		sourceType, err = j.GetSourceType(*metadata)
		if err != nil {
			return nil, err
		}
		if sourceType == nil {
			j.logger.Debug("jobBuilder: unable to determine source type")
			fmt.Println("No source type found, not creating job artifact")
			return nil, nil
		}
		programRelpath := j.getProgramRelpath(*metadata, *sourceType)
		// all jobs except image jobs need to specify a program path
		if *sourceType != ImageSourceType && programRelpath == nil {
			j.logger.Debug("jobBuilder: no program path found")
			fmt.Println("No program path found, not creating job artifact. See https://docs.wandb.ai/guides/launch/create-job")
			return nil, nil
		}

		var jobSource Source
		jobSource, name, err = j.getSourceAndName(*sourceType, programRelpath, *metadata)
		if err != nil {
			return nil, err
		} else if jobSource == nil || name == nil {
			j.logger.Debug("jobBuilder: no job source or name found")
			return nil, nil
		}
		sourceInfo.Source = jobSource
		sourceInfo.SourceType = *sourceType

		sourceInfo.Version = "v0"
	}

	// inject partial field for create job CLI flow
	if metadata.Partial != nil {
		sourceInfo.Partial = metadata.Partial
	}

	sourceInfo.Runtime = metadata.Python
	if output != nil {
		sourceInfo.OutputTypes = data_types.ResolveTypes(output)
	}
	var metadataString string
	if j.saveShapeToMetadata {
		metadataString, err = j.makeJobMetadata(&sourceInfo.OutputTypes)
		if err != nil {
			return nil, err
		}
	} else {
		metadataString = ""
		if j.runConfig != nil {
			sourceInfo.InputTypes = data_types.ResolveTypes(j.runConfig.Tree())
		}
	}

	baseArtifact := &service.ArtifactRecord{
		Entity:           j.settings.GetEntity().GetValue(),
		Project:          j.settings.Project.Value,
		RunId:            j.settings.RunId.Value,
		Name:             *name,
		Metadata:         metadataString,
		Type:             "job",
		Aliases:          j.aliases,
		Finalize:         true,
		ClientId:         utils.GenerateAlphanumericSequence(128),
		SequenceClientId: utils.GenerateAlphanumericSequence(128),
		UseAfterCommit:   true,
		UserCreated:      true,
	}

	return j.buildArtifact(baseArtifact, sourceInfo, fileDir, *sourceType)
}

func (j *JobBuilder) buildArtifact(baseArtifact *service.ArtifactRecord, sourceInfo JobSourceMetadata, fileDir string, sourceType SourceType) (*service.ArtifactRecord, error) {
	artifactBuilder := artifacts.NewArtifactBuilder(baseArtifact)

	err := artifactBuilder.AddFile(filepath.Join(fileDir, REQUIREMENTS_FNAME), FROZEN_REQUIREMENTS_FNAME)
	if err != nil {
		return nil, err
	}

	stringSourceInfo, err := json.Marshal(sourceInfo)
	if err != nil {
		return nil, err
	}

	var mapSourceInfo map[string]interface{}

	err = json.Unmarshal(stringSourceInfo, &mapSourceInfo)
	if err != nil {
		return nil, err
	}

	err = artifactBuilder.AddData("wandb-job.json", mapSourceInfo)
	if err != nil {
		return nil, err
	}

	if sourceType == RepoSourceType {
		_, err = os.Stat(filepath.Join(fileDir, DIFF_FNAME))
		if err == nil {
			err = artifactBuilder.AddFile(filepath.Join(fileDir, DIFF_FNAME), DIFF_FNAME)
			if err != nil {
				return nil, err
			}
		} else if !os.IsNotExist(err) {
			return nil, err
		}
	}
	return artifactBuilder.GetArtifact(), nil
}

func (j *JobBuilder) HandleUseArtifactRecord(record *service.Record) {
	j.logger.Debug("jobBuilder: handling use artifact record")
	// configure job builder to either not build a job, because a full job has been used
	// or to configure to build a complete job from a partial job
	useArtifact := record.GetUseArtifact()
	if useArtifact == nil || useArtifact.Type != "job" {
		return
	}

	if useArtifact.Type == "job" && useArtifact.Partial == nil {
		j.logger.Debug("jobBuilder: run comes from used, nonpartial, job. Disabling job builder")
		j.Disable = true
		return
	}

	// if empty job name, disable job builder
	if useArtifact.Partial != nil && len(useArtifact.Partial.JobName) == 0 {
		j.logger.Debug("jobBuilder: no job name found in partial use artifact record, disabling job builder")
		j.Disable = true
		return
	}

	sourceInfo := useArtifact.Partial.SourceInfo
	jobSourceMetadata := JobSourceMetadata{
		Version:    "v0",
		SourceType: SourceType(sourceInfo.SourceType),
		Runtime:    &sourceInfo.Runtime,
	}

	switch sourceInfo.SourceType {
	case "repo":
		if sourceInfo.Source.Git == nil {
			j.logger.Debug("jobBuilder: no git info found in repo type partial use artifact record, disabling job builder")
			j.Disable = true
			return
		}
		entrypoint := sourceInfo.Source.Git.Entrypoint
		gitSource := GitSource{
			Git: GitInfo{
				Remote: &sourceInfo.Source.Git.GitInfo.Remote,
				Commit: &sourceInfo.Source.Git.GitInfo.Commit,
			},
			Notebook:   sourceInfo.Source.Git.Notebook,
			Entrypoint: entrypoint,
		}
		jobSourceMetadata.Source = gitSource
	case "artifact":
		if sourceInfo.Source.Artifact == nil {
			j.logger.Debug("jobBuilder: no artifact info found in artifact type partial use artifact record, disabling job builder")
			j.Disable = true
			return
		}
		entrypoint := sourceInfo.Source.Artifact.Entrypoint
		artifactSource := ArtifactSource{
			Artifact:   sourceInfo.Source.Artifact.Artifact,
			Notebook:   sourceInfo.Source.Artifact.Notebook,
			Entrypoint: entrypoint,
		}
		jobSourceMetadata.Source = artifactSource
	case "image":
		if sourceInfo.Source.Image == nil {
			j.logger.Debug("jobBuilder: no image info found in image type partial use artifact record, disabling job builder")
			j.Disable = true
			return
		}
		imageSource := ImageSource{
			Image: sourceInfo.Source.Image.Image,
		}
		jobSourceMetadata.Source = imageSource
	}
	j.PartialJobSource = &PartialJobSource{
		JobName:       strings.Split(useArtifact.Partial.JobName, ":")[0],
		JobSourceInfo: jobSourceMetadata,
	}
}

// Makes job input schema into a json string to be stored as artifact metdata.
func (j *JobBuilder) makeJobMetadata(output *data_types.TypeRepresentation) (string, error) {
	metadata := make(map[string]interface{})
	if j.runConfig != nil {
		runConfigTypes, err := j.inferRunConfigTypes()
		if err == nil {
			metadata[WandbConfigKey] = runConfigTypes
		} else {
			j.logger.Debug("jobBuilder: error inferring run config types", err)
		}
<<<<<<< HEAD
	}
	for _, configFile := range j.configFiles {
		metadata[configFile.relpath] = j.generateConfigFileSchema(configFile)
=======
>>>>>>> c94cc030
	}
	metadata = map[string]interface{}{"input_types": metadata}
	if output != nil {
		metadata["output_types"] = data_types.ResolveTypes(*output)
	}
	metadataBytes, err := json.Marshal(metadata)
	if err != nil {
		return "", err
	}
	return string(metadataBytes), nil
}

func (j *JobBuilder) HandleLogArtifactResult(response *service.LogArtifactResponse, record *service.ArtifactRecord) {
	if j == nil {
		return
	}
	j.logger.Debug("jobBuilder: handling log artifact result")
	if response == nil || response.ErrorMessage != "" {
		return
	}
	if record.GetType() == "code" {
		j.RunCodeArtifact = &ArtifactInfoForJob{
			ID:   response.ArtifactId,
			Name: record.Name,
		}
	}
}<|MERGE_RESOLUTION|>--- conflicted
+++ resolved
@@ -162,10 +162,7 @@
 	isNotebookRun         bool
 	runConfig             *runconfig.RunConfig
 	wandbConfigParameters *launchWandbConfigParameters
-<<<<<<< HEAD
 	configFiles           []*configFileParameter
-=======
->>>>>>> c94cc030
 	saveShapeToMetadata   bool
 }
 
@@ -191,13 +188,8 @@
 		isNotebookRun:         settings.GetXJupyter().GetValue(),
 		logger:                logger,
 		Disable:               settings.GetDisableJobCreation().GetValue(),
-<<<<<<< HEAD
-		saveShapeToMetadata:   false,
-		wandbConfigParameters: newWandbConfigParameters(),
-=======
 		wandbConfigParameters: newWandbConfigParameters(),
 		saveShapeToMetadata:   false,
->>>>>>> c94cc030
 	}
 	return &jobBuilder
 }
@@ -719,12 +711,9 @@
 		} else {
 			j.logger.Debug("jobBuilder: error inferring run config types", err)
 		}
-<<<<<<< HEAD
 	}
 	for _, configFile := range j.configFiles {
 		metadata[configFile.relpath] = j.generateConfigFileSchema(configFile)
-=======
->>>>>>> c94cc030
 	}
 	metadata = map[string]interface{}{"input_types": metadata}
 	if output != nil {

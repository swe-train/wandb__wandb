--- conflicted
+++ resolved
@@ -19,11 +19,7 @@
 from wandb import util
 from wandb.sdk.lib import runid
 from wandb.sdk.lib.hashutil import md5_file_hex
-<<<<<<< HEAD
-from wandb.util import FilePathStr, PathOrStr
-=======
-from wandb.sdk.lib.paths import LogicalPath
->>>>>>> 43139643
+from wandb.sdk.lib.paths import FilePathStr, LogicalPath, StrPath
 
 from ._private import MEDIA_TMP
 from .base_types.wb_value import WBValue
@@ -44,7 +40,7 @@
 
 
 def _add_deterministic_dir_to_artifact(
-    artifact: "LocalArtifact", dir_name: PathOrStr, target_dir_root: PathOrStr
+    artifact: "LocalArtifact", dir_name: StrPath, target_dir_root: StrPath
 ) -> FilePathStr:
     file_paths = []
     dir_path = Path(dir_name).resolve()
@@ -52,15 +48,9 @@
         if path.is_file():
             file_paths.append(path)
     dirname = md5_file_hex(*file_paths)[:20]
-<<<<<<< HEAD
-    target_path = util.to_forward_slash_path(os.path.join(target_dir_root, dirname))
+    target_path = LogicalPath(os.path.join(target_dir_root, dirname))
     artifact.add_dir(dir_path, target_path)
-    return FilePathStr(target_path)
-=======
-    target_path = LogicalPath(os.path.join(target_dir_root, dirname))
-    artifact.add_dir(dir_name, target_path)
     return target_path
->>>>>>> 43139643
 
 
 def _load_dir_from_artifact(source_artifact: "PublicArtifact", path: str) -> str:
@@ -94,11 +84,11 @@
 
     _model_obj: Optional["SavedModelObjType"]
     _path: Optional[Path]
-    _input_obj_or_path: Union[SavedModelObjType, PathOrStr]
+    _input_obj_or_path: Union[SavedModelObjType, StrPath]
 
     # Public Methods
     def __init__(
-        self, obj_or_path: Union[SavedModelObjType, PathOrStr], **kwargs: Any
+        self, obj_or_path: Union[SavedModelObjType, StrPath], **kwargs: Any
     ) -> None:
         super().__init__()
         if self.__class__ == _SavedModel:
@@ -207,7 +197,7 @@
 
     # Methods to be implemented by subclasses
     @staticmethod
-    def _deserialize(path: PathOrStr) -> SavedModelObjType:
+    def _deserialize(path: StrPath) -> SavedModelObjType:
         """Return the model object from a path. Allowed to throw errors."""
         raise NotImplementedError
 
@@ -217,7 +207,7 @@
         raise NotImplementedError
 
     @staticmethod
-    def _serialize(obj: SavedModelObjType, dir_or_file_path: PathOrStr) -> None:
+    def _serialize(obj: SavedModelObjType, dir_or_file_path: StrPath) -> None:
         """Save the model to disk.
 
         The method will receive a directory path which all files needed for
@@ -281,7 +271,7 @@
         ), f"Invalid model object {model_obj}"
         self._model_obj = model_obj
 
-    def _dump(self, target_path: PathOrStr) -> None:
+    def _dump(self, target_path: StrPath) -> None:
         assert self._model_obj is not None, "Cannot dump if model object is None"
         self._serialize(self._model_obj, target_path)
 
@@ -304,7 +294,7 @@
 
     def __init__(
         self,
-        obj_or_path: Union[SavedModelObjType, PathOrStr],
+        obj_or_path: Union[SavedModelObjType, StrPath],
         dep_py_files: Optional[List[str]] = None,
     ):
         super().__init__(obj_or_path)
@@ -374,7 +364,7 @@
     _path_extension = ".pt"
 
     @staticmethod
-    def _deserialize(dir_or_file_path: PathOrStr) -> "torch.nn.Module":
+    def _deserialize(dir_or_file_path: StrPath) -> "torch.nn.Module":
         return _get_torch().load(dir_or_file_path)
 
     @staticmethod
@@ -382,7 +372,7 @@
         return isinstance(obj, _get_torch().nn.Module)
 
     @staticmethod
-    def _serialize(model_obj: "torch.nn.Module", dir_or_file_path: PathOrStr) -> None:
+    def _serialize(model_obj: "torch.nn.Module", dir_or_file_path: StrPath) -> None:
         _get_torch().save(
             model_obj,
             dir_or_file_path,
@@ -403,7 +393,7 @@
 
     @staticmethod
     def _deserialize(
-        dir_or_file_path: PathOrStr,
+        dir_or_file_path: StrPath,
     ) -> "sklearn.base.BaseEstimator":
         with open(dir_or_file_path, "rb") as file:
             model = _get_cloudpickle().load(file)
@@ -423,7 +413,7 @@
 
     @staticmethod
     def _serialize(
-        model_obj: "sklearn.base.BaseEstimator", dir_or_file_path: PathOrStr
+        model_obj: "sklearn.base.BaseEstimator", dir_or_file_path: StrPath
     ) -> None:
         dynamic_cloudpickle = _get_cloudpickle()
         with open(dir_or_file_path, "wb") as file:
@@ -443,7 +433,7 @@
 
     @staticmethod
     def _deserialize(
-        dir_or_file_path: PathOrStr,
+        dir_or_file_path: StrPath,
     ) -> "tensorflow.keras.Model":
         return _get_tf_keras().models.load_model(dir_or_file_path)
 
@@ -453,7 +443,7 @@
 
     @staticmethod
     def _serialize(
-        model_obj: "tensorflow.keras.Model", dir_or_file_path: PathOrStr
+        model_obj: "tensorflow.keras.Model", dir_or_file_path: StrPath
     ) -> None:
         _get_tf_keras().models.save_model(
             model_obj, dir_or_file_path, include_optimizer=True
